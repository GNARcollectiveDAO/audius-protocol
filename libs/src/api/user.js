--- conflicted
+++ resolved
@@ -584,11 +584,7 @@
   async _waitForCreatorNodeEndpointIndexing (userId, creatorNodeEndpoint) {
     let isUpdated = false
     while (!isUpdated) {
-<<<<<<< HEAD
-      const userList = (await this.discoveryProvider.getUsers(1, 0, [userId]))
-=======
       const userList = await this.discoveryProvider.getUsers(1, 0, [userId])
->>>>>>> c80af744
       if (userList) {
         const user = userList[0]
         if (user && user.creator_node_endpoint === creatorNodeEndpoint) isUpdated = true
