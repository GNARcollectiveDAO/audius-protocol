--- conflicted
+++ resolved
@@ -1,6 +1,3 @@
-// HN TODO 4/10/19 - Revisit these tests they are fully broken after all our changes
-// Disabling all for now
-
 const assert = require('assert')
 const nock = require('nock')
 const helpers = require('./helpers')
@@ -10,8 +7,6 @@
 const initializeLibConfig = helpers.initializeLibConfig
 const ethContractsConfig = require('../eth-contracts/config.json')
 const AudiusLibs = require('../src/index')
-
-const testServiceType = 'discovery-provider'
 
 let token
 let ownerWallet
@@ -20,8 +15,6 @@
 let audius2
 let sp1
 let sp2
-
-const fromBn = n => parseInt(n.valueOf(), 10)
 
 const assertThrows = async (blockOrPromise, expectedErrorCode, expectedReason) => {
   try {
@@ -41,44 +34,17 @@
     return
   }
   const expectedMsgFound = error.message.indexOf(expectedReason) >= 0
-  assert.strictEqual(expectedMsgFound, true, `Expected revert reason '${expectedReason}' not found. Found ${error.message}`)
+  assert.equal(expectedMsgFound, true, 'Expected revert reason not found')
 }
 
 const getRandomLocalhost = () => {
   return 'http://localhost:' + Math.floor(1000 + Math.random() * 9000)
 }
 
-const deregisterAllSPEndpoints = async (libs, account, type) => {
-  let idsRegisteredToAddress = await libs.ethContracts.ServiceProviderFactoryClient.getServiceProviderIdsFromAddress(
+const testDeregisterSPEndpoint = async (libs, account, type) => {
+  let previousRegisteredId = await libs.ethContracts.ServiceProviderFactoryClient.getServiceProviderIdFromAddress(
     sp1,
     type)
-<<<<<<< HEAD
-  await Promise.all(idsRegisteredToAddress.map(async (x) => {
-    let idsRegisteredToAddress = x
-    let prevSpInfo = await libs.ethContracts.ServiceProviderFactoryClient.getServiceProviderInfo(
-      type,
-      idsRegisteredToAddress)
-    // Confirm expected return values
-    assert(prevSpInfo.hasOwnProperty('owner'), `Expected owner, found ${JSON.stringify(prevSpInfo)}`)
-    assert(prevSpInfo.hasOwnProperty('endpoint') && prevSpInfo['endpoint'], `Expected endpoint, found ${JSON.stringify(prevSpInfo)}`)
-    assert(prevSpInfo.hasOwnProperty('spID') && prevSpInfo['spID'], `Expected spID, found ${JSON.stringify(prevSpInfo)}}`)
-    assert(prevSpInfo.hasOwnProperty('type') && prevSpInfo['type'], `Expected type, found ${JSON.stringify(prevSpInfo)}`)
-    assert(prevSpInfo.hasOwnProperty('blocknumber') && prevSpInfo['blocknumber'], `Expected blocknumber, found ${JSON.stringify(prevSpInfo)}`)
-    let tx = await libs.ethContracts.ServiceProviderFactoryClient.deregister(
-      type,
-      prevSpInfo.endpoint)
-  }))
-}
-
-const clearAllRegisteredEndpoints = async () => {
-  try {
-    // Deregister any previously registered endpoints
-    await deregisterAllSPEndpoints(audius1, sp1, testServiceType)
-    await deregisterAllSPEndpoints(audius2, sp2, testServiceType)
-  } catch (e) {
-    console.log(`Error deregistering: ${e}`)
-  }
-=======
   let prevSpInfo = await libs.ethContracts.ServiceProviderFactoryClient.getServiceProviderInfo(
     type,
     previousRegisteredId)
@@ -100,17 +66,17 @@
   let tx = await libs.ethContracts.ServiceProviderFactoryClient.deregister(
     type,
     prevSpInfo.endpoint)
->>>>>>> f76826b4
 }
 
 describe('Staking tests', () => {
+  let testServiceType = 'discovery-provider'
   before(async function () {
     await audius0.init()
     token = audius0.ethContracts.AudiusTokenClient
     accounts = await audius0.ethWeb3Manager.getWeb3().eth.getAccounts()
 
     // Reset min stake
-    // await audius0.ethContracts.StakingProxyClient.setMinStakeAmount(0)
+    await audius0.ethContracts.StakingProxyClient.setMinStakeAmount(0)
 
     ownerWallet = accounts[0]
     sp1 = accounts[1]
@@ -132,18 +98,21 @@
     await audius2.init()
 
     // Refund test accounts
-    await token.transfer(sp1, 10000)
-    await token.transfer(sp2, 10000)
+    await token.transfer(sp1, 1000)
+    await token.transfer(sp2, 1000)
   })
 
   beforeEach(async () => {
-    let currentlyStaked = await audius0.ethContracts.StakingProxyClient.totalStaked()
-    await clearAllRegisteredEndpoints()
+    try {
+      // Deregister any previously registered endpoints
+      await testDeregisterSPEndpoint(audius1, sp1, testServiceType)
+      await testDeregisterSPEndpoint(audius2, sp2, testServiceType)
+    } catch (e) {
+      // console.log(`benign error: ${e}`)
+    }
   })
 
   after(async () => {
-    // Clear any remaining state
-    await clearAllRegisteredEndpoints()
     let sp1Balance = await token.balanceOf(sp1)
     let sp2Balance = await token.balanceOf(sp2)
 
@@ -159,26 +128,16 @@
     // Confirm no balance remaining in test account wallets
     sp1Balance = await token.balanceOf(sp1)
     sp2Balance = await token.balanceOf(sp2)
-    assert.strictEqual(sp1Balance, 0)
-    assert.strictEqual(sp2Balance, 0)
-
-    let currentlyStaked = await audius0.ethContracts.StakingProxyClient.totalStaked()
-    assert.strictEqual(
-      currentlyStaked,
-      0,
-      `Expect no stake on finish - found ${currentlyStaked}`)
+    assert.equal(sp1Balance, 0)
+    assert.equal(sp2Balance, 0)
   })
 
   it('initial staking contract state', async function () {
     let tokenAddr = await audius0.ethContracts.StakingProxyClient.token()
     assert(token.contractAddress, tokenAddr, 'Expect correct token address from staking proxy')
     let supportsHistory = await audius0.ethContracts.StakingProxyClient.supportsHistory()
-    assert.strictEqual(supportsHistory, true, 'History support required')
-    let currentlyStaked = await audius0.ethContracts.StakingProxyClient.totalStaked()
-    assert.strictEqual(
-      currentlyStaked,
-      0,
-      `Expect no stake on init - found ${currentlyStaked}`)
+    assert.equal(supportsHistory, true, 'History support required')
+    assert.equal(await audius0.ethContracts.StakingProxyClient.totalStaked(), 0, 'Expect no stake on init')
   })
 
   describe('Registration', () => {
@@ -195,16 +154,9 @@
       beforeEach() setup is failing the register() call
     */
     beforeEach(async () => {
-      return
+
       // Clear any accounts registered w/the audius1 account
       initialSPBalance = await token.balanceOf(sp1)
-
-      // Refund account if necessary
-      if (initialSPBalance < defaultStake) {
-        await token.transfer(sp1, 1000)
-        initialSPBalance = await token.balanceOf(sp1)
-      }
-
       testEndpt = getRandomLocalhost()
 
       let path = '/version'      
@@ -224,10 +176,6 @@
 
       // Cache stake amount prior to register
       initialStake = await audius1.ethContracts.StakingProxyClient.totalStakedFor(sp1)
-
-      let preRegistrationHighestSPTypeId = fromBn(
-        await audius0.ethContracts.ServiceProviderFactoryClient.getTotalServiceTypeProviders(testServiceType)
-      )
 
       // Register
       let tx = await audius1.ethContracts.ServiceProviderFactoryClient.register(
@@ -235,34 +183,21 @@
         testEndpt,
         defaultStake
       )
-
-      assert.strictEqual(
-        (preRegistrationHighestSPTypeId + 1),
-        tx.spID,
-        `Expect increase of one for service type. Initial ${preRegistrationHighestSPTypeId}. Returned ${tx.spID}`)
-
-      // Validate returned values
-      let idFromEndpoint =
-        fromBn(await audius0.ethContracts.ServiceProviderFactoryClient.getServiceProviderIdFromEndpoint(testEndpt))
-
-      assert.strictEqual(
-        idFromEndpoint,
-        tx.spID,
-        `Id from endpoint check. Returned ${tx.spID}, queried ${idFromEndpoint}`)
+      // TOOD: validate tx
+      // console.dir(tx, {depth:5})
     })
 
     it('register service provider + stake', async function () {
-      return
-      // Confirm changes
-      assert.strictEqual(
+      assert.equal(
         initialSPBalance - defaultStake,
         await token.balanceOf(sp1),
         'Expect decrease in bal')
-      assert.strictEqual(
+      assert.equal(
         await audius1.ethContracts.StakingProxyClient.totalStakedFor(sp1),
         initialStake + defaultStake,
         'Expect increase in stake')
     })
+
     // subsequent tests will fail
 
     // it('increases service provider stake', async function () {
