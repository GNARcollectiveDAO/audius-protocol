{
  "name": "@audius/libs",
<<<<<<< HEAD
  "version": "0.12.0",
=======
  "version": "0.12.1",
>>>>>>> d798a2fa
  "description": "",
  "main": "src/index.js",
  "browser": {
    "fs": false,
    "node-localstorage": false,
    "crypto": false,
    "web3": false
  },
  "scripts": {
    "test": "./scripts/test.sh",
    "test-circle-ci": "./scripts/circleci-test.sh",
    "test:units": "mocha './src/**/*.test.js' --exit",
    "setup": "./scripts/migrate_contracts.sh",
    "lint": "./node_modules/.bin/standard",
    "lint-fix": "./node_modules/.bin/standard --fix"
  },
  "dependencies": {
    "@audius/hedgehog": "^1.0.8",
    "abi-decoder": "^1.2.0",
    "async-retry": "^1.2.3",
    "axios": "^0.19.0",
    "bs58": "^4.0.1",
    "eth-sig-util": "^2.1.0",
    "ethereumjs-tx": "^1.3.7",
    "form-data": "^2.3.3",
    "lodash": "^4.17.11",
    "node-localstorage": "^1.3.1",
    "proper-url-join": "^1.2.0",
    "semver": "^6.3.0",
    "web3": "^1.2.7"
  },
  "devDependencies": {
    "mocha": "^5.2.0",
    "nock": "^10.0.6",
<<<<<<< HEAD
=======
    "sinon": "^9.0.2",
>>>>>>> d798a2fa
    "standard": "^12.0.1"
  },
  "repository": {
    "type": "git",
    "url": "git+https://github.com/AudiusProject/audius-protocol/tree/master/libs"
  },
  "engines": {
    "node": ">=10.15.3"
  },
  "author": "Audius",
  "license": "Apache-2.0",
  "bugs": {
    "url": "https://github.com/AudiusProject/audius-protocol/issues"
  },
  "homepage": "https://github.com/AudiusProject/audius-protocol/tree/master/libs",
  "standard": {
    "globals": [
      "assert",
      "beforeEach",
      "it",
      "before",
      "describe",
      "afterEach",
      "Blob",
      "self",
      "Worker",
      "postMessage"
    ],
    "ignore": [
      "examples/*.js",
      "tests/*.js"
    ]
  }
}<|MERGE_RESOLUTION|>--- conflicted
+++ resolved
@@ -1,10 +1,6 @@
 {
   "name": "@audius/libs",
-<<<<<<< HEAD
-  "version": "0.12.0",
-=======
   "version": "0.12.1",
->>>>>>> d798a2fa
   "description": "",
   "main": "src/index.js",
   "browser": {
@@ -39,10 +35,7 @@
   "devDependencies": {
     "mocha": "^5.2.0",
     "nock": "^10.0.6",
-<<<<<<< HEAD
-=======
     "sinon": "^9.0.2",
->>>>>>> d798a2fa
     "standard": "^12.0.1"
   },
   "repository": {
