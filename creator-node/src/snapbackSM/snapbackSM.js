--- conflicted
+++ resolved
@@ -273,10 +273,7 @@
         creator_node_endpoint: primaryEndpoint,
         // Note - `sync_type` param is only used for logging by nodeSync.js
         sync_type: syncType,
-<<<<<<< HEAD
-=======
         // immediate = true will ensure secondary skips debounce and evaluates sync immediately
->>>>>>> f9888f73
         immediate
       }
     }
