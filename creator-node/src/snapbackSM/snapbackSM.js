const Bull = require('bull')
const axios = require('axios')
const _ = require('lodash')

const utils = require('../utils')
const models = require('../models')
const { logger } = require('../logging')

const SyncDeDuplicator = require('./snapbackDeDuplicator')
const PeerSetManager = require('./peerSetManager')
const CreatorNode = require('@audius/libs/src/services/creatorNode')
const SecondarySyncHealthTracker = require('./secondarySyncHealthTracker')
const { generateTimestampAndSignature } = require('../apiSigning')
<<<<<<< HEAD
const DBManager = require('../dbManager.js')
const primarySyncFromSecondary = require('../services/sync/primarySyncFromSecondary.js')
=======
const {
  SyncMode,
  computeSyncModeForUserAndReplica,
  computeSyncModeForUserAndReplicaLegacy
} = require('./computeSyncModeForUserAndReplica.js')
>>>>>>> 2d07e7dd

// Retry delay between requests during monitoring
const SyncMonitoringRetryDelayMs = 15000

// Max number of attempts to select new replica set in reconfig
const MAX_SELECT_NEW_REPLICA_SET_ATTEMPTS = 100

// Timeout for fetching batch clock values
const BATCH_CLOCK_STATUS_REQUEST_TIMEOUT = 20000 // 20s

// Timeout for fetching a clock value for a singular user
const CLOCK_STATUS_REQUEST_TIMEOUT_MS = 2000 // 2s

// Describes the type of sync operation
const SyncType = Object.freeze({
  Recurring:
    'RECURRING' /** scheduled background sync to keep secondaries up to date */,
  Manual: 'MANUAL' /** triggered by a user data write to primary */
})

// Phases in `issueUpdateReplicaSetOp`. Used for debugging if method fails
const issueUpdateReplicaSetOpPhases = Object.freeze({
  DETERMINE_NEW_REPLICA_SET: 'DETERMINE_NEW_REPLICA_SET',
  ENQUEUE_SYNCS: 'ENQUEUE_SYNCS',
  UPDATE_URSM_REPLICA_SET: 'UPDATE_URSM_REPLICA_SET'
})

// Modes used in issuing a reconfig. Each successive mode is a superset of the mode prior.
// The `key` of the reconfig states is used to identify the current reconfig mode.
// The `value` of the reconfig states is used in the superset logic of determining which type of
// reconfig is enabled.
const RECONFIG_MODES = Object.freeze({
  // Reconfiguration is entirely disabled
  RECONFIG_DISABLED: {
    key: 'RECONFIG_DISABLED',
    value: 0
  },
  // Reconfiguration is enabled only if one secondary is unhealthy
  ONE_SECONDARY: {
    key: 'ONE_SECONDARY',
    value: 1
  },
  // Reconfiguration is enabled for one secondary and multiple secondaries (currently two secondaries)
  MULTIPLE_SECONDARIES: {
    key: 'MULTIPLE_SECONDARIES',
    value: 2
  },
  // Reconfiguration is enabled for one secondary, multiple secondaries, a primary, and a primary and one secondary
  PRIMARY_AND_OR_SECONDARIES: {
    key: 'PRIMARY_AND_OR_SECONDARIES',
    value: 3
  },
  // Reconfiguration is enabled for one secondary, multiple secondaries, a primary, and a primary and one secondary,
  // and entire replica set
  // Note: this mode will probably be disabled.
  ENTIRE_REPLICA_SET: {
    key: 'ENTIRE_REPLICA_SET',
    value: 4
  }
})

const RECONFIG_MODE_KEYS = Object.keys(RECONFIG_MODES)

/*
  SnapbackSM aka Snapback StateMachine
  Ensures file availability through recurring sync operations
*/
class SnapbackSM {
  constructor(nodeConfig, audiusLibs) {
    this.nodeConfig = nodeConfig
    this.audiusLibs = audiusLibs

    // Toggle to switch logs
    this.debug = true

    this.endpoint = this.nodeConfig.get('creatorNodeEndpoint')
    this.spID = this.nodeConfig.get('spID')
    this.delegatePrivateKey = this.nodeConfig.get('delegatePrivateKey')
    this.manualSyncsDisabled = this.nodeConfig.get('manualSyncsDisabled')

    this.MaxManualRequestSyncJobConcurrency = this.nodeConfig.get(
      'maxManualRequestSyncJobConcurrency'
    )
    this.MaxRecurringRequestSyncJobConcurrency = this.nodeConfig.get(
      'maxRecurringRequestSyncJobConcurrency'
    )

    this.MinimumSecondaryUserSyncSuccessPercent =
      this.nodeConfig.get('minimumSecondaryUserSyncSuccessPercent') / 100
    this.MinimumFailedSyncRequestsBeforeReconfig = this.nodeConfig.get(
      'minimumFailedSyncRequestsBeforeReconfig'
    )

    this.SecondaryUserSyncDailyFailureCountThreshold = this.nodeConfig.get(
      'secondaryUserSyncDailyFailureCountThreshold'
    )

    this.MaxSyncMonitoringDurationInMs = this.nodeConfig.get(
      'maxSyncMonitoringDurationInMs'
    )

    // Throw an error if no libs are provided
    if (
      !this.audiusLibs ||
      !this.spID ||
      !this.endpoint ||
      !this.delegatePrivateKey
    ) {
      throw new Error('Missing required configs - cannot start')
    }

    // State machine queue processes all user operations
    this.stateMachineQueue = this.createBullQueue('state-machine')

    // Sync queues handle issuing sync request from primary -> secondary
    this.manualSyncQueue = this.createBullQueue('manual-sync-queue')
    this.recurringSyncQueue = this.createBullQueue('recurring-sync-queue')

    // 1/<moduloBase> users are handled over <snapbackJobInterval> ms interval
    // ex: 1/<24> users are handled over <3600000> ms (1 hour)
    this.moduloBase = this.nodeConfig.get('snapbackModuloBase')

    // Incremented as users are processed
    this.currentModuloSlice = this.randomStartingSlice()

    // PeerSetManager instance to determine the peer set and its health state
    this.peerSetManager = new PeerSetManager({
      discoveryProviderEndpoint:
        audiusLibs.discoveryProvider.discoveryProviderEndpoint,
      creatorNodeEndpoint: this.endpoint
    })

    // The interval when SnapbackSM is fired for state machine jobs
    this.snapbackJobInterval = this.nodeConfig.get('snapbackJobInterval') // ms

    this.updateEnabledReconfigModesSet()
  }

  /**
   * Initialize StateMachine processing:
   * - StateMachineQueue -> determines all system state changes required
   * - SyncQueue -> triggers syncs on secondaries
   */
  async init() {
    // Empty all queues to minimize memory consumption
    await this.stateMachineQueue.empty()
    await this.manualSyncQueue.empty()
    await this.recurringSyncQueue.empty()

    // SyncDeDuplicator ensure a sync for a (syncType, userWallet, secondaryEndpoint) tuple is only enqueued once
    this.syncDeDuplicator = new SyncDeDuplicator()

    /**
     * Initialize all queue processors
     */

    // Initialize stateMachineQueue job processor
    // - Re-adds job to queue after processing current job, with a fixed delay
    this.stateMachineQueue.process(async (job, done) => {
      try {
        await this.processStateMachineOperation()
      } catch (e) {
        this.log(`StateMachineQueue error processing ${e}`)
      }

      await utils.timeout(this.snapbackJobInterval)

      await this.stateMachineQueue.add({ startTime: Date.now() })

      done()
    })

    // Initialize manualSyncQueue job processor
    this.manualSyncQueue.process(
      this.MaxManualRequestSyncJobConcurrency,
      async (job, done) => {
        try {
          await this.processSyncOperation(job, SyncType.Manual)
        } catch (e) {
          this.log(`ManualSyncQueue processing error: ${e}`)
        }

        done()
      }
    )

    // Initialize recurringSyncQueue job processor
    this.recurringSyncQueue.process(
      this.MaxRecurringRequestSyncJobConcurrency,
      async (job, done) => {
        try {
          await this.processSyncOperation(job, SyncType.Recurring)
        } catch (e) {
          this.log(`RecurringSyncQueue processing error ${e}`)
        }

        done()
      }
    )

    // Enqueue first state machine operation (the processor internally re-enqueues job on recurring interval)
    await this.stateMachineQueue.add({ startTime: Date.now() })

    this.log(
      `SnapbackSM initialized with manualSyncsDisabled=${this.manualSyncsDisabled}. Added initial stateMachineQueue job; next job in ${this.snapbackJobInterval}ms`
    )
  }

  logDebug(msg) {
    logger.debug(`SnapbackSM DEBUG: ${msg}`)
  }

  log(msg) {
    logger.info(`SnapbackSM: ${msg}`)
  }

  logWarn(msg) {
    logger.warn(`SnapbackSM WARNING: ${msg}`)
  }

  logError(msg) {
    logger.error(`SnapbackSM ERROR: ${msg}`)
  }

  // Initialize queue object with provided name and unix timestamp
  createBullQueue(queueName) {
    return new Bull(`${queueName}-${Date.now()}`, {
      redis: {
        port: this.nodeConfig.get('redisPort'),
        host: this.nodeConfig.get('redisHost')
      },
      defaultJobOptions: {
        // removeOnComplete is required since the completed jobs data set will grow infinitely until memory exhaustion
        removeOnComplete: true,
        removeOnFail: true
      }
    })
  }

  // Randomly select an initial slice
  randomStartingSlice() {
    const slice = Math.floor(Math.random() * Math.floor(this.moduloBase))
    this.log(`Starting at data slice ${slice}/${this.moduloBase}`)
    return slice
  }

  // Helper function to retrieve all relevant configs
  async getSPInfo() {
    const spID = this.nodeConfig.get('spID')
    const endpoint = this.endpoint
    const delegateOwnerWallet = this.nodeConfig.get('delegateOwnerWallet')
    const delegatePrivateKey = this.nodeConfig.get('delegatePrivateKey')
    return {
      spID,
      endpoint,
      delegateOwnerWallet,
      delegatePrivateKey
    }
  }

  /**
   * Given wallets array, queries DB and returns a map of all users with
   *    those wallets and their clock values, or -1 if wallet not found
   *
   * @returns map(wallet -> clock val)
   */
  async getUserPrimaryClockValues(wallets) {
    // Query DB for all cnodeUsers with walletPublicKey in `wallets` arg array
    const cnodeUsersFromDB = await models.CNodeUser.findAll({
      where: {
        walletPublicKey: {
          [models.Sequelize.Op.in]: wallets
        }
      }
    })

    // Initialize clock values for all users to -1
    const cnodeUserClockValuesMap = {}
    wallets.forEach((wallet) => {
      cnodeUserClockValuesMap[wallet] = -1
    })

    // Populate clock values into map with DB data
    cnodeUsersFromDB.forEach((cnodeUser) => {
      cnodeUserClockValuesMap[cnodeUser.walletPublicKey] = cnodeUser.clock
    })

    return cnodeUserClockValuesMap
  }

  /**
   * Enqueues a sync request to secondary on specified syncQueue and returns job info
   *
   * @dev NOTE avoid using bull priority if possible as it significantly reduces performance
   * @dev TODO no need to accept `primaryEndpoint` as param, it always equals `this.endpoint`
   */
  async enqueueSync({
    userWallet,
    primaryEndpoint,
    secondaryEndpoint,
    syncType,
    immediate = false,
    forceResync = false
  }) {
    const queue =
      syncType === SyncType.Manual
        ? this.manualSyncQueue
        : this.recurringSyncQueue

    // If duplicate sync already exists, do not add and instead return existing sync job info
    const duplicateSyncJobInfo = this.syncDeDuplicator.getDuplicateSyncJobInfo(
      syncType,
      userWallet,
      secondaryEndpoint
    )
    if (duplicateSyncJobInfo) {
      this.log(
        `enqueueSync Failure - a sync of type ${syncType} is already waiting for user wallet ${userWallet} against secondary ${secondaryEndpoint}`
      )

      return duplicateSyncJobInfo
    }

    // Define axios params for sync request to secondary
    const syncRequestParameters = {
      baseURL: secondaryEndpoint,
      url: '/sync',
      method: 'post',
      data: {
        wallet: [userWallet],
        creator_node_endpoint: primaryEndpoint,
        // Note - `sync_type` param is only used for logging by nodeSync.js
        sync_type: syncType,
        // immediate = true will ensure secondary skips debounce and evaluates sync immediately
        immediate,
        // forceResync = true will ensure secondary wipes its local state and resyncs all user state
        forceResync
      }
    }

    // Add job to manualSyncQueue or recurringSyncQueue based on `syncType` param
    const jobProps = {
      syncRequestParameters,
      startTime: Date.now()
    }

    const jobInfo = await queue.add(jobProps)

    // Record sync in syncDeDuplicator
    this.syncDeDuplicator.recordSync(
      syncType,
      userWallet,
      secondaryEndpoint,
      jobInfo
    )

    return jobInfo
  }

  /**
   * Depending on the size of `unhealthyReplicas`:
   * 1. Determine a new replica set
   * 2. Write new replica set to URSM
   * 3. Sync data to new replica set
   *
   * @param {number} userId user id to issue a reconfiguration for
   * @param {string} wallet wallet address of user id
   * @param {string} primary endpoint of the current primary node on replica set
   * @param {string} secondary1 endpoint of the current first secondary node on replica set
   * @param {string} secondary2 endpoint of the current second secondary node on replica set
   * @param {string[]} unhealthyReplicas array of endpoints of current replica set nodes that are unhealthy
   * @param {string[]} healthyNodes array of healthy Content Node endpoints used for selecting new replica set
   * @param {Object} replicaSetNodesToUserClockStatusesMap map of secondary endpoint strings to (map of user wallet strings to clock value of secondary for user)
   */
  async issueUpdateReplicaSetOp(
    userId,
    wallet,
    primary,
    secondary1,
    secondary2,
    unhealthyReplicas,
    healthyNodes,
    replicaSetNodesToUserClockStatusesMap
  ) {
    this.log(
      `[issueUpdateReplicaSetOp] userId=${userId} wallet=${wallet} unhealthy replica set=[${unhealthyReplicas}] numHealthyNodes=${healthyNodes.length}`
    )

    const unhealthyReplicasSet = new Set(unhealthyReplicas)
    const response = { errorMsg: null, issuedReconfig: false }
    let newReplicaSetEndpoints = []
    const newReplicaSetSPIds = []
    let phase = ''
    try {
      // Generate new replica set
      phase = issueUpdateReplicaSetOpPhases.DETERMINE_NEW_REPLICA_SET
      const {
        newPrimary,
        newSecondary1,
        newSecondary2,
        issueReconfig,
        reconfigType
      } = await this.determineNewReplicaSet({
        wallet,
        secondary1,
        secondary2,
        primary,
        unhealthyReplicasSet,
        healthyNodes,
        replicaSetNodesToUserClockStatusesMap
      })

      newReplicaSetEndpoints = [newPrimary, newSecondary1, newSecondary2]

      // If snapback is not enabled, Log reconfig op without issuing.
      if (!issueReconfig) {
        this.log(
          `[issueUpdateReplicaSetOp] Reconfig [DISABLED]: userId=${userId} wallet=${wallet} phase=${phase} old replica set=[${primary},${secondary1},${secondary2}] | new replica set=[${newReplicaSetEndpoints}] | reconfig type=[${reconfigType}]`
        )
        return response
      }

      // Create new array of replica set spIds and write to URSM
      phase = issueUpdateReplicaSetOpPhases.UPDATE_URSM_REPLICA_SET
      for (const endpt of newReplicaSetEndpoints) {
        // If for some reason any node in the new replica set is not registered on chain as a valid SP and is
        // selected as part of the new replica set, do not issue reconfig
        if (!this.peerSetManager.endpointToSPIdMap[endpt]) {
          this.logError(response.errorMsg)
          response.errorMsg = `[issueUpdateReplicaSetOp] userId=${userId} wallet=${wallet} phase=${phase} unable to find valid SPs from new replica set=[${newReplicaSetEndpoints}] | new replica set spIds=[${newReplicaSetSPIds}] | reconfig type=[${reconfigType}]. Skipping reconfig.`
          return response
        }
        newReplicaSetSPIds.push(this.peerSetManager.endpointToSPIdMap[endpt])
      }

      await this.audiusLibs.contracts.UserReplicaSetManagerClient.updateReplicaSet(
        userId,
        newReplicaSetSPIds[0], // primary
        newReplicaSetSPIds.slice(1) // [secondary1, secondary2]
      )

      response.issuedReconfig = true

      // Enqueue a sync for new primary to new secondaries. If there is no diff, then this is a no-op.
      // TODO: this fn performs a web request to enqueue a sync. this is not necessary for enqueuing syncs for the local node.
      // Add some logic to check if current node has a sync to be enqueued, and if so, locally add sync without a network request.
      await this.enqueueSync({
        userWallet: wallet,
        primaryEndpoint: newPrimary,
        secondaryEndpoint: newSecondary1,
        syncType: SyncType.Recurring
      })

      await this.enqueueSync({
        userWallet: wallet,
        primaryEndpoint: newPrimary,
        secondaryEndpoint: newSecondary2,
        syncType: SyncType.Recurring
      })

      this.log(
        `[issueUpdateReplicaSetOp] Reconfig [SUCCESS]: userId=${userId} wallet=${wallet} phase=${phase} old replica set=[${primary},${secondary1},${secondary2}] | new replica set=[${newReplicaSetEndpoints}] | reconfig type=[${reconfigType}]`
      )
    } catch (e) {
      const errorMsg = `[issueUpdateReplicaSetOp] Reconfig [ERROR]: userId=${userId} wallet=${wallet} phase=${phase} old replica set=[${primary},${secondary1},${secondary2}] | new replica set=[${newReplicaSetEndpoints}] | Error: ${e.toString()}\n${
        e.stack
      }`
      response.errorMsg = errorMsg
      this.logError(response.errorMsg)
      return response
    }

    return response
  }

  /**
   * Logic to determine the new replica set. Used in reconfig op.
   *
   * The logic below is as follows:
   * 1. Select the unhealthy replica set nodes size worth of healthy nodes to prepare for issuing reconfig
   * 2. Depending the number and type of unhealthy nodes in `unhealthyReplicaSet`, issue reconfig depending on if the reconfig mode is enabled:
   *  - if one secondary is unhealthy -> {primary: current primary, secondary1: the healthy secondary, secondary2: new healthy node}
   *  - if two secondaries are unhealthy -> {primary: current primary, secondary1: new healthy node, secondary2: new healthy node}
   *  - ** if one primary is unhealthy -> {primary: higher clock value of the two secondaries, secondary1: the healthy secondary, secondary2: new healthy node}
   *  - ** if one primary and one secondary are unhealthy -> {primary: the healthy secondary, secondary1: new healthy node, secondary2: new healthy node}
   *  - if entire replica set is unhealthy -> {primary: null, secondary1: null, secondary2: null, eissueReconfig: false}
   *
   * ** - If in the case a primary is ever unhealthy, we do not want to pre-emptively issue a reconfig and cycle out the primary. See
   * `peerSetManager` instance variable for more information.
   *
   * Also, there is the notion of `issueReconfig` flag. This value is used to determine whether or not to issue a reconfig based on the
   * curretly enabled reconfig mode. See `RECONFIG_MODE` variable for more information.
   *
   * @param {Object} param
   * @param {string} param.primary current user's primary endpoint
   * @param {string} param.secondary1 current user's first secondary endpoint
   * @param {string} param.secondary2 current user's second secondary endpoint
   * @param {string} param.wallet current user's wallet address
   * @param {Set<string>} param.unhealthyReplicasSet a set of endpoints of unhealthy replica set nodes
   * @param {string[]} param.healthyNodes array of healthy Content Node endpoints used for selecting new replica set
   * @param {Object} replicaSetNodesToUserClockStatusesMap map of secondary endpoint strings to (map of user wallet strings to clock value of secondary for user)
   * @returns {Object}
   * {
   *  newPrimary: {string | null} the endpoint of the newly selected primary or null,
   *  newSecondary1: {string | null} the endpoint of the newly selected secondary #1,
   *  newSecondary2: {string | null} the endpoint of the newly selected secondary #2,
   *  issueReconfig: {boolean} flag to issue reconfig or not
   * }
   */
  async determineNewReplicaSet({
    primary,
    secondary1,
    secondary2,
    wallet,
    unhealthyReplicasSet,
    healthyNodes,
    replicaSetNodesToUserClockStatusesMap
  }) {
    const response = {
      newPrimary: null,
      newSecondary1: null,
      newSecondary2: null,
      issueReconfig: false,
      reconfigType: null
    }

    const currentReplicaSet = [primary, secondary1, secondary2]
    const healthyReplicaSet = new Set(
      currentReplicaSet.filter((node) => !unhealthyReplicasSet.has(node))
    )
    const newReplicaNodes = await this.selectRandomReplicaSetNodes({
      healthyReplicaSet,
      numberOfUnhealthyReplicas: unhealthyReplicasSet.size,
      healthyNodes,
      wallet
    })

    let newPrimary
    if (unhealthyReplicasSet.size === 1) {
      if (unhealthyReplicasSet.has(primary)) {
        // If snapbackSM has already checked this primary and it failed the health check, select the higher clock
        // value of the two secondaries as the new primary, leave the other as the first secondary, and select a new second secondary
        let currentHealthySecondary
        ;[newPrimary, currentHealthySecondary] =
          replicaSetNodesToUserClockStatusesMap[secondary1][wallet] >=
          replicaSetNodesToUserClockStatusesMap[secondary2][wallet]
            ? [secondary1, secondary2]
            : [secondary2, secondary1]
        response.newPrimary = newPrimary
        response.newSecondary1 = currentHealthySecondary
        response.newSecondary2 = newReplicaNodes[0]
        response.issueReconfig = this.isReconfigEnabled(
          RECONFIG_MODES.PRIMARY_AND_OR_SECONDARIES.key
        )
        response.reconfigType = RECONFIG_MODES.PRIMARY_AND_OR_SECONDARIES.key
      } else {
        // If one secondary is unhealthy, select a new secondary
        const currentHealthySecondary = !unhealthyReplicasSet.has(secondary1)
          ? secondary1
          : secondary2
        response.newPrimary = primary
        response.newSecondary1 = currentHealthySecondary
        response.newSecondary2 = newReplicaNodes[0]
        response.issueReconfig = this.isReconfigEnabled(
          RECONFIG_MODES.ONE_SECONDARY.key
        )
        response.reconfigType = RECONFIG_MODES.ONE_SECONDARY.key
      }
    } else if (unhealthyReplicasSet.size === 2) {
      if (unhealthyReplicasSet.has(primary)) {
        // If primary + secondary is unhealthy, use other healthy secondary as primary and 2 random secondaries
        response.newPrimary = !unhealthyReplicasSet.has(secondary1)
          ? secondary1
          : secondary2
        response.issueReconfig = this.isReconfigEnabled(
          RECONFIG_MODES.PRIMARY_AND_OR_SECONDARIES.key
        )
        response.reconfigType = RECONFIG_MODES.PRIMARY_AND_OR_SECONDARIES.key
      } else {
        // If both secondaries are unhealthy, keep original primary and select two random secondaries
        response.newPrimary = primary
        response.issueReconfig = this.isReconfigEnabled(
          RECONFIG_MODES.MULTIPLE_SECONDARIES.key
        )
        response.reconfigType = RECONFIG_MODES.MULTIPLE_SECONDARIES.key
      }
      response.newSecondary1 = newReplicaNodes[0]
      response.newSecondary2 = newReplicaNodes[1]
    }

    return response
  }

  /**
   * Select a random node that is not from the current replica set. Make sure the random node does not have any
   * existing user data for the current user. If there is pre-existing data in the randomly selected node, keep
   * searching for a node that has no state.
   *
   * If an insufficient amount of new replica set nodes are chosen, this method will throw an error.
   * @param {Object} param
   * @param {Set<string>} param.healthyReplicasSet a set of the healthy replica set endpoints
   * @param {Set<string>} param.numberOfUnhealthyReplicas the number of unhealthy replica set endpoints
   * @param {string[]} param.healthyNodes an array of all the healthy nodes available on the network
   * @param {string} param.wallet the wallet of the current user
   * @returns a string[] of the new replica set nodes
   */
  async selectRandomReplicaSetNodes({
    healthyReplicaSet,
    numberOfUnhealthyReplicas,
    healthyNodes,
    wallet
  }) {
    const logStr = `[selectRandomReplicaSetNodes] wallet=${wallet} healthyReplicaSet=[${[
      ...healthyReplicaSet
    ]}] numberOfUnhealthyReplicas=${numberOfUnhealthyReplicas} numberHealthyNodes=${
      healthyNodes.length
    } ||`

    const newReplicaNodesSet = new Set()
    let selectNewReplicaSetAttemptCounter = 0
    while (
      newReplicaNodesSet.size < numberOfUnhealthyReplicas &&
      selectNewReplicaSetAttemptCounter++ < MAX_SELECT_NEW_REPLICA_SET_ATTEMPTS
    ) {
      const randomHealthyNode = _.sample(healthyNodes)

      // If node is already present in new replica set or is part of the exiting replica set, keep finding a unique healthy node
      if (
        newReplicaNodesSet.has(randomHealthyNode) ||
        healthyReplicaSet.has(randomHealthyNode)
      )
        continue

      // Check to make sure that the newly selected secondary does not have existing user state
      try {
        const clockValue = await this._retrieveClockValueForUserFromReplica(
          randomHealthyNode,
          wallet
        )
        if (clockValue === -1) {
          newReplicaNodesSet.add(randomHealthyNode)
        } else if (clockValue === 0) {
          newReplicaNodesSet.add(randomHealthyNode)
          this.logWarn(
            `${logStr} Found a node with clock value of 0, selecting anyway`
          )
        }
      } catch (e) {
        // Something went wrong in checking clock value. Reselect another secondary.
        this.logError(`${logStr} ${e.message}`)
      }
    }

    if (newReplicaNodesSet.size < numberOfUnhealthyReplicas) {
      throw new Error(
        `${logStr} Not enough healthy nodes found to issue new replica set after ${MAX_SELECT_NEW_REPLICA_SET_ATTEMPTS} attempts`
      )
    }

    return Array.from(newReplicaNodesSet)
  }

  /**
   * Given map(replica set node => userWallets[]), retrieves user info for every (node, userWallet) pair
   * @param {Object} replicaSetNodesToUserWalletsMap map of <replica set node : wallets>
   * @param {Set<string>} unhealthyPeers set of unhealthy peer endpoints
   * @param {number?} [maxUserClockFetchAttempts=10] max number of attempts to fetch clock values
   *
   * @returns {Object} map(replica => map(wallet => { clock, filesHash }))
   */
  async retrieveUserInfoFromReplicaSet(
    replicasToWalletsMap,
    unhealthyPeers,
    maxUserClockFetchAttempts = 10
  ) {
    const replicasToUserInfoMap = {}

    // TODO change to batched parallel requests
    const replicas = Object.keys(replicasToWalletsMap)
    await Promise.all(
      replicas.map(async (replica) => {
        replicasToUserInfoMap[replica] = {}

        const walletsOnReplica = replicasToWalletsMap[replica]

        const axiosReqParams = {
          baseURL: replica,
          url: '/users/batch_clock_status?returnFilesHash=true',
          method: 'post',
          data: { walletPublicKeys: walletsOnReplica },
          timeout: BATCH_CLOCK_STATUS_REQUEST_TIMEOUT
        }

        // Generate and attach SP signature to bypass route rate limits
        const { timestamp, signature } = generateTimestampAndSignature(
          { spID: this.spID },
          this.delegatePrivateKey
        )
        axiosReqParams.params = { spID: this.spID, timestamp, signature }

        // Make axios request with retries
        // TODO replace with asyncRetry
        let batchClockStatusResp = []
        let userClockFetchAttempts = 0
        let errorMsg
        while (userClockFetchAttempts++ < maxUserClockFetchAttempts) {
          try {
            batchClockStatusResp = (await axios(axiosReqParams)).data.data.users
          } catch (e) {
            errorMsg = e
          }
        }

        // If failed to get response after all attempts, add replica to `unhealthyPeers` list for reconfig
        if (batchClockStatusResp.length === 0) {
          this.logError(
            `[retrieveUserInfoFromReplicaSet] Could not fetch clock values for wallets=${walletsOnReplica} on replica node=${replica} ${
              errorMsg ? ': ' + errorMsg.toString() : ''
            }`
          )
          unhealthyPeers.add(replica)
        }

        // Else, add response data to output aggregate map
        batchClockStatusResp.forEach((clockStatusResp) => {
          /**
           * @notice `filesHash` will be undefined if node is running version < 0.3.51
           * @notice `filesHash` will be null if node is running version >= 0.3.51 but has no files for user
           *    - Note this can happen even if clock > 0
           */
          const { walletPublicKey, clock, filesHash } = clockStatusResp
          replicasToUserInfoMap[replica][walletPublicKey] = { clock, filesHash }
        })
      })
    )

    return replicasToUserInfoMap
  }

  /**
   * Issues SyncRequests for every user from primary (this node) to secondary as needed
   *
   * @param {Object[]} userReplicaSets array of objects of schema { user_id, wallet, primary, secondary1, secondary2, endpoint }
   *      `endpoint` field indicates secondary on which to issue SyncRequest
   * @param {Object} replicasToUserInfoMap map(replica => map(wallet => { clock, filesHash }))
   * @returns {Object} number of syncs required, enqueued, and errors if any
   */
  async issueSyncRequestsToSecondaries(userReplicaSets, replicasToUserInfoMap) {
    let numSyncRequestsRequired = 0
    let numSyncRequestsEnqueued = 0
    const enqueueSyncRequestErrors = []

    // Only process users with this node as primary
    userReplicaSets = userReplicaSets.filter(
      (userReplicaSet) => userReplicaSet.primary === this.endpoint
    )

    // TODO change to sequential or batched parallel?
    await Promise.all(
      userReplicaSets.map(async (user) => {
        try {
          const { wallet, primary, endpoint: secondary } = user

          const { clock: primaryClock, filesHash: primaryFilesHash } =
            replicasToUserInfoMap[primary][wallet]
          const { clock: secondaryClock, filesHash: secondaryFilesHash } =
            replicasToUserInfoMap[secondary][wallet]

          let syncMode = SyncMode.None

          // filesHash value will be undefined if at least 1 replica is running version < 0.3.51
          if (
            primaryFilesHash === undefined ||
            secondaryFilesHash === undefined
          ) {
            this.logWarn(
              `[issueSyncRequestsToSecondaries] Falling back to computeSyncModeForUserAndReplicaLegacy() [primaryFilesHash: ${primaryFilesHash}] secondaryFilesHash: ${secondaryFilesHash}`
            )
            syncMode = computeSyncModeForUserAndReplicaLegacy({
              primaryClock,
              secondaryClock
            })
          } else {
            syncMode = await computeSyncModeForUserAndReplica({
              wallet,
              primaryClock,
              secondaryClock,
              primaryFilesHash,
              secondaryFilesHash,
              logger
            })
          }

          if (syncMode === SyncMode.SecondaryShouldSync) {
            numSyncRequestsRequired += 1

            await this.enqueueSync({
              userWallet: wallet,
              secondaryEndpoint: secondary,
              primaryEndpoint: this.endpoint,
              syncType: SyncType.Recurring
            })

            numSyncRequestsEnqueued += 1
<<<<<<< HEAD
          } else if (syncMode === SyncModes.PrimaryShouldSync) {
=======
          } else if (syncMode === SyncMode.PrimaryShouldSync) {
            /**
             * Log as placeholder
             * TODO
             * 1. await this.syncFromSecondary()
             * 2. issue sync to secondary with forceResync = true
             */
>>>>>>> 2d07e7dd
            this.log(
              `[issueSyncRequestsToSecondaries] [PrimaryShouldSync = true] wallet ${wallet} secondary ${secondary} Clocks: [${primaryClock},${secondaryClock}] Files hashes: [${primaryFilesHash},${secondaryFilesHash}]`
            )
            await primarySyncFromSecondary({ secondary, wallet })

            numSyncRequestsRequired += 1
            await this.enqueueSync({
              userWallet: wallet,
              secondaryEndpoint: secondary,
              primaryEndpoint: this.endpoint,
              syncType: SyncType.Recurring,
              forceResync: true
            })
            numSyncRequestsEnqueued += 1
          }
        } catch (e) {
          // Swallow error without short-circuiting other processing
          enqueueSyncRequestErrors.push(
            `issueSyncRequestsToSecondaries() Error for user ${JSON.stringify(
              user
            )} - ${e.message}`
          )
        }
      })
    )

    return {
      numSyncRequestsRequired,
      numSyncRequestsEnqueued,
      enqueueSyncRequestErrors
    }
  }

  /**
   * Main state machine processing function
   * - Processes all users in chunks
   * - For every user on an unhealthy replica, issues an updateReplicaSet op to cycle them off
   * - For every (primary) user on a healthy secondary replica, issues SyncRequest op to secondary
   *
   * @note refer to git history for reference to `processStateMachineOperationOld()`
   */
  async processStateMachineOperation() {
    // Record all stages of this function along with associated information for use in logging
    const decisionTree = [
      {
        stage: 'BEGIN processStateMachineOperation()',
        vals: {
          currentModuloSlice: this.currentModuloSlice,
          moduloBase: this.moduloBase
        },
        time: Date.now()
      }
    ]

    try {
      let nodeUsers
      try {
        nodeUsers = await this.peerSetManager.getNodeUsers()
        nodeUsers = this.sliceUsers(nodeUsers)

        decisionTree.push({
          stage: 'getNodeUsers() and sliceUsers() Success',
          vals: { nodeUsersLength: nodeUsers.length },
          time: Date.now()
        })
      } catch (e) {
        decisionTree.push({
          stage: 'getNodeUsers() or sliceUsers() Error',
          vals: e.message,
          time: Date.now()
        })
        throw new Error(
          `processStateMachineOperation():getNodeUsers()/sliceUsers() Error: ${e.toString()}`
        )
      }

      let unhealthyPeers
      try {
        unhealthyPeers = await this.peerSetManager.getUnhealthyPeers(nodeUsers)
        decisionTree.push({
          stage: 'getUnhealthyPeers() Success',
          vals: {
            unhealthyPeerSetLength: unhealthyPeers.size,
            unhealthyPeers: Array.from(unhealthyPeers)
          },
          time: Date.now()
        })
      } catch (e) {
        decisionTree.push({
          stage: 'processStateMachineOperation():getUnhealthyPeers() Error',
          vals: e.message,
          time: Date.now()
        })
        throw new Error(
          `processStateMachineOperation():getUnhealthyPeers() Error: ${e.toString()}`
        )
      }

      // Build map of <replica set node : [array of wallets that are on this replica set node]>
      const replicaSetNodesToUserWalletsMap =
        this.peerSetManager.buildReplicaSetNodesToUserWalletsMap(nodeUsers)
      decisionTree.push({
        stage: 'buildReplicaSetNodesToUserWalletsMap() Success',
        vals: {
          numReplicaSetNodes: Object.keys(replicaSetNodesToUserWalletsMap)
            .length
        },
        time: Date.now()
      })

      // Setup the mapping of Content Node endpoint to service provider id
      try {
        await this.peerSetManager.updateEndpointToSpIdMap(
          this.audiusLibs.ethContracts
        )

        // Update enabledReconfigModesSet after successful `updateEndpointToSpIDMap()` call
        this.updateEnabledReconfigModesSet()

        decisionTree.push({
          stage: `updateEndpointToSpIdMap() Success`,
          vals: {
            endpointToSPIdMapSize: Object.keys(
              this.peerSetManager.endpointToSPIdMap
            ).length
          },
          time: Date.now()
        })
      } catch (e) {
        // Disable reconfig after failed `updateEndpointToSpIDMap()` call
        this.updateEnabledReconfigModesSet(
          /* override */ RECONFIG_MODES.RECONFIG_DISABLED.key
        )

        decisionTree.push({
          stage: `updateEndpointToSpIdMap() Error`,
          vals: { error: e.message },
          time: Date.now()
        })
      }

      // Retrieve user info for all users and their current replica sets
      let replicasToUserInfoMap
      try {
        replicasToUserInfoMap = await this.retrieveUserInfoFromReplicaSet(
          replicaSetNodesToUserWalletsMap,
          unhealthyPeers
        )
        decisionTree.push({
          stage: 'retrieveUserInfoFromReplicaSet() Success',
          time: Date.now()
        })
      } catch (e) {
        decisionTree.push({
          stage: 'retrieveUserInfoFromReplicaSet() Error',
          vals: e.message,
          time: Date.now()
        })
        throw new Error(
          'processStateMachineOperation():retrieveUserInfoFromReplicaSet() Error'
        )
      }

      const { requiredUpdateReplicaSetOps, potentialSyncRequests } =
        await this.aggregateReconfigAndPotentialSyncOps(
          nodeUsers,
          unhealthyPeers
        )
      decisionTree.push({
        stage:
          'Build requiredUpdateReplicaSetOps and potentialSyncRequests arrays',
        vals: {
          requiredUpdateReplicaSetOpsLength: requiredUpdateReplicaSetOps.length,
          potentialSyncRequestsLength: potentialSyncRequests.length
        },
        time: Date.now()
      })

      // Issue all required sync requests
      let numSyncRequestsRequired,
        numSyncRequestsEnqueued,
        enqueueSyncRequestErrors
      try {
        const resp = await this.issueSyncRequestsToSecondaries(
          potentialSyncRequests,
          replicasToUserInfoMap
        )
        numSyncRequestsRequired = resp.numSyncRequestsRequired
        numSyncRequestsEnqueued = resp.numSyncRequestsEnqueued
        enqueueSyncRequestErrors = resp.enqueueSyncRequestErrors

        // Error if > 50% syncRequests fail
        if (enqueueSyncRequestErrors.length > numSyncRequestsEnqueued) {
          throw new Error('More than 50% of SyncRequests failed to be enqueued')
        }

        decisionTree.push({
          stage: 'issueSyncRequestsToSecondaries() Success',
          vals: {
            numSyncRequestsRequired,
            numSyncRequestsEnqueued,
            numEnqueueSyncRequestErrors: enqueueSyncRequestErrors.length,
            enqueueSyncRequestErrors
          },
          time: Date.now()
        })
      } catch (e) {
        decisionTree.push({
          stage: 'issueSyncRequestsToSecondaries() Error',
          vals: {
            error: e.message,
            numSyncRequestsRequired,
            numSyncRequestsEnqueued,
            numEnqueueSyncRequestErrors: enqueueSyncRequestErrors.length,
            enqueueSyncRequestErrors
          },
          time: Date.now()
        })
      }

      /**
       * Issue all required replica set updates
       * TODO move to chunked parallel (maybe?) + wrap each in try-catch to not halt on single error
       */
      let numUpdateReplicaOpsIssued = 0
      try {
        /**
         * Fetch all the healthy nodes while disabling sync checks to select nodes for new replica set
         * Note: sync checks are disabled because there should not be any syncs occurring for a particular user
         * on a new replica set. Also, the sync check logic is coupled with a user state on the userStateManager.
         * There will be an explicit clock value check on the newly selected replica set nodes instead.
         */
        const { services: healthyServicesMap } =
          await this.audiusLibs.ServiceProvider.autoSelectCreatorNodes({
            performSyncCheck: false,
            log: false
          })

        const healthyNodes = Object.keys(healthyServicesMap)
        if (healthyNodes.length === 0)
          throw new Error(
            'Auto-selecting Content Nodes returned an empty list of healthy nodes.'
          )

        let numIssueUpdateReplicaSetOpErrors = 0
        for await (const userInfo of requiredUpdateReplicaSetOps) {
          const { errorMsg, issuedReconfig } =
            await this.issueUpdateReplicaSetOp(
              userInfo.user_id,
              userInfo.wallet,
              userInfo.primary,
              userInfo.secondary1,
              userInfo.secondary2,
              userInfo.unhealthyReplicas,
              healthyNodes,
              replicaSetNodesToUserWalletsMap
            )

          if (errorMsg) numIssueUpdateReplicaSetOpErrors++
          if (issuedReconfig) numUpdateReplicaOpsIssued++
        }
        if (numIssueUpdateReplicaSetOpErrors > 0)
          throw new Error(
            `issueUpdateReplicaSetOp() failed for ${numIssueUpdateReplicaSetOpErrors} users`
          )

        decisionTree.push({
          stage: 'issueUpdateReplicaSetOp() Success',
          vals: { numUpdateReplicaOpsIssued },
          time: Date.now()
        })
      } catch (e) {
        decisionTree.push({
          stage: 'issueUpdateReplicaSetOp() Error',
          vals: e.message,
          time: Date.now()
        })
        throw new Error(
          'processStateMachineOperation():issueUpdateReplicaSetOp() Error'
        )
      }

      decisionTree.push({
        stage: 'END processStateMachineOperation()',
        vals: {
          currentModuloSlice: this.currentModuloSlice,
          moduloBase: this.moduloBase,
          numSyncRequestsEnqueued,
          numUpdateReplicaOpsIssued
        },
        time: Date.now()
      })

      // Log error without throwing - next run will attempt to rectify
    } catch (e) {
      decisionTree.push({
        stage: 'processStateMachineOperation Error',
        vals: e.message,
        time: Date.now()
      })
    } finally {
      // Increment and adjust current slice by this.moduloBase
      this.currentModuloSlice += 1
      this.currentModuloSlice = this.currentModuloSlice % this.moduloBase

      // Log decision tree
      try {
        this.log(
          `processStateMachineOperation Decision Tree ${JSON.stringify(
            decisionTree
          )}`
        )
      } catch (e) {
        this.logError(
          `Error printing processStateMachineOperation Decision Tree ${decisionTree}`
        )
      }
    }
  }

  /**
   * Make request to given replica to get its clock value for given user
   * Signs request with spID to bypass rate limits
   */
  async _retrieveClockValueForUserFromReplica(replica, wallet) {
    const spID = this.spID

    const { timestamp, signature } = generateTimestampAndSignature(
      { spID },
      this.delegatePrivateKey
    )

    const clockValue = await CreatorNode.getClockValue(
      replica,
      wallet,
      CLOCK_STATUS_REQUEST_TIMEOUT_MS,
      {
        spID,
        timestamp,
        signature
      }
    )

    return clockValue
  }

  /**
   * For every node user, record sync requests to issue to secondaries if this node is primary
   *    and record replica set updates to issue for any unhealthy replicas
   *
   * Purpose for the if/else case is that if the current node is a primary, issue reconfig or sync requests.
   * Else, if the current node is a secondary, only issue reconfig requests.
   *
   * @param {Object} nodeUser { primary, secondary1, secondary2, [primarySpID?], [secondary1SpID?], [secondary2SpID?], user_id, wallet}
   * @param {Set<string>} unhealthyPeers set of unhealthy peers
   * @returns
   * {
   *  requiredUpdateReplicaSetOps: {Object[]} array of {...nodeUsers, unhealthyReplicas: {string[]} endpoints of unhealthy rset nodes }
   *  potentialSyncRequests: {Object[]} array of {...nodeUsers, endpoint: {string} endpoint to sync to }
   * }
   * @notice this will issue sync to healthy secondary and update replica set away from unhealthy secondary
   */
  async aggregateReconfigAndPotentialSyncOps(nodeUsers, unhealthyPeers) {
    let requiredUpdateReplicaSetOps = []
    let potentialSyncRequests = []

    for (const nodeUser of nodeUsers) {
      const { primarySpID, secondary1SpID, secondary2SpID } = nodeUser

      // If these spIds are undefined, it means that the Discovery Node does not have the latest code to return
      // these fields. Fallback to the original aggregation logic. If present, use the spIds to determine whether
      // reconfigs/syncs are necessary.
      let subsetReplicaOps, subsetSyncReqs
      if (primarySpID && secondary1SpID && secondary2SpID) {
        ;({
          requiredUpdateReplicaSetOps: subsetReplicaOps,
          potentialSyncRequests: subsetSyncReqs
        } = await this._aggregateOpsWithQueriedSpIds(nodeUser, unhealthyPeers))
      } else {
        // TODO: remove this else case once all the Discovery Nodes have upgraded and return the necessary replica set spIds
        ;({
          requiredUpdateReplicaSetOps: subsetReplicaOps,
          potentialSyncRequests: subsetSyncReqs
        } = await this._aggregateOpsWithoutQueriedSpIds(
          nodeUser,
          unhealthyPeers
        ))
      }

      requiredUpdateReplicaSetOps =
        requiredUpdateReplicaSetOps.concat(subsetReplicaOps)
      potentialSyncRequests = potentialSyncRequests.concat(subsetSyncReqs)
    }

    return { requiredUpdateReplicaSetOps, potentialSyncRequests }
  }

  /**
   * Used to determine the `requiredUpdateReplicaSetOps` and `potentialSyncRequests` for a given nodeUser.
   * @param {Object} nodeUser { primary, secondary1, secondary2, primarySpID, secondary1SpID, secondary2SpID, user_id, wallet}
   * @param {Set<string>} unhealthyPeers set of unhealthy peers
   */
  async _aggregateOpsWithQueriedSpIds(nodeUser, unhealthyPeers) {
    const requiredUpdateReplicaSetOps = []
    const potentialSyncRequests = []
    const unhealthyReplicas = []

    const {
      wallet,
      primary,
      secondary1,
      secondary2,
      primarySpID,
      secondary1SpID,
      secondary2SpID
    } = nodeUser

    /**
     * If this node is primary for user, check both secondaries for health
     * Enqueue SyncRequests against healthy secondaries, and enqueue UpdateReplicaSetOps against unhealthy secondaries
     */
    let replicaSetNodesToObserve = [
      { endpoint: secondary1, spId: secondary1SpID },
      { endpoint: secondary2, spId: secondary2SpID }
    ]

    if (primary === this.endpoint) {
      // filter out false-y values to account for incomplete replica sets
      const secondariesInfo = replicaSetNodesToObserve.filter(
        (entry) => entry.endpoint
      )
      const secondariesEndpoint = secondariesInfo.map((entry) => entry.endpoint)

      /**
       * For each secondary, enqueue `potentialSyncRequest` if healthy else add to `unhealthyReplicas`
       */
      const userSecondarySyncMetrics =
        await this._computeUserSecondarySyncSuccessRates(
          nodeUser,
          secondariesEndpoint
        )
      for (const secondaryInfo of secondariesInfo) {
        const secondary = secondaryInfo.endpoint

        const { successRate, successCount, failureCount } =
          userSecondarySyncMetrics[secondary]

        // Error case 1 - mismatched spID
        if (
          this.peerSetManager.endpointToSPIdMap[secondary] !==
          secondaryInfo.spId
        ) {
          this.logError(
            `processStateMachineOperation(): Secondary ${secondary} for user ${wallet} mismatched spID. Expected ${secondaryInfo.spId}, found ${this.peerSetManager.endpointToSPIdMap[secondary]}. Marking replica as unhealthy.`
          )
          unhealthyReplicas.push(secondary)

          // Error case 2 - already marked unhealthy
        } else if (unhealthyPeers.has(secondary)) {
          this.logError(
            `processStateMachineOperation(): Secondary ${secondary} for user ${wallet} in unhealthy peer set. Marking replica as unhealthy.`
          )
          unhealthyReplicas.push(secondary)

          // Error case 3 - low user sync success rate
        } else if (
          failureCount >= this.MinimumFailedSyncRequestsBeforeReconfig &&
          successRate < this.MinimumSecondaryUserSyncSuccessPercent
        ) {
          this.logError(
            `processStateMachineOperation(): Secondary ${secondary} for user ${wallet} has userSyncSuccessRate of ${successRate}, which is below threshold of ${this.MinimumSecondaryUserSyncSuccessPercent}. ${successCount} Successful syncs vs ${failureCount} Failed syncs. Marking replica as unhealthy.`
          )
          unhealthyReplicas.push(secondary)

          // Success case
        } else {
          potentialSyncRequests.push({ ...nodeUser, endpoint: secondary })
        }
      }

      /**
       * If any unhealthy replicas found for user, enqueue an updateReplicaSetOp for later processing
       */
      if (unhealthyReplicas.length > 0) {
        requiredUpdateReplicaSetOps.push({ ...nodeUser, unhealthyReplicas })
      }

      /**
       * If this node is secondary for user, check both secondaries for health and enqueue SyncRequests against healthy secondaries
       * Ignore unhealthy secondaries for now
       */
    } else {
      // filter out false-y values to account for incomplete replica sets and filter out the
      // the self node
      replicaSetNodesToObserve = [
        { endpoint: primary, spId: primarySpID },
        ...replicaSetNodesToObserve
      ]
      replicaSetNodesToObserve = replicaSetNodesToObserve.filter((entry) => {
        return entry.endpoint && entry.endpoint !== this.endpoint
      })

      for (const replica of replicaSetNodesToObserve) {
        // If the map's spId does not match the query's spId, then regardless
        // of the relationship of the node to the user, issue a reconfig for that node
        if (
          this.peerSetManager.endpointToSPIdMap[replica.endpoint] !==
          replica.spId
        ) {
          unhealthyReplicas.push(replica.endpoint)
        } else if (unhealthyPeers.has(replica.endpoint)) {
          // Else, continue with conducting extra health check if the current observed node is a primary, and
          // add to `unhealthyReplicas` if observed node is a secondary
          let addToUnhealthyReplicas = true

          if (replica.endpoint === primary) {
            addToUnhealthyReplicas =
              !(await this.peerSetManager.isPrimaryHealthy(primary))
          }

          if (addToUnhealthyReplicas) {
            unhealthyReplicas.push(replica.endpoint)
          }
        }
      }

      if (unhealthyReplicas.length > 0) {
        requiredUpdateReplicaSetOps.push({ ...nodeUser, unhealthyReplicas })
      }
    }

    return { requiredUpdateReplicaSetOps, potentialSyncRequests }
  }

  /**
   * Used to determine the `requiredUpdateReplicaSetOps` and `potentialSyncRequests` for a given nodeUser, given that the
   * nodeUser observed did not return any spIds for the replica set from the Discovery query.
   * @param {Object} nodeUser {secondary1, secondary2, primary, user_id, wallet}
   * @param {Set<string>} unhealthyPeers set of unhealthy peers
   * @param {Object[]} requiredUpdateReplicaSetOps array of {...nodeUsers, unhealthyReplicas: {string[]} endpoints of unhealthy rset nodes }
   * @param {Object[]} potentialSyncRequests array of {...nodeUsers, endpoint: {string} endpoint to sync to }
   *
   * @note this is for backwards compatibility. Once all the discovery nodes have upgraded, we can deprecate and remove this method.
   */
  async _aggregateOpsWithoutQueriedSpIds(nodeUser, unhealthyPeers) {
    const requiredUpdateReplicaSetOps = []
    const potentialSyncRequests = []
    const unhealthyReplicas = []

    const { secondary1, secondary2, primary } = nodeUser

    /**
     * If this node is primary for user, check both secondaries for health
     * Enqueue SyncRequests against healthy secondaries, and enqueue UpdateReplicaSetOps against unhealthy secondaries
     */
    if (primary === this.endpoint) {
      // filter out false-y values to account for incomplete replica sets
      const secondaries = [secondary1, secondary2].filter(Boolean)

      /**
       * For each secondary, enqueue `potentialSyncRequest` if healthy else add to `unhealthyReplicas`
       */
      const userSecondarySyncMetrics =
        await this._computeUserSecondarySyncSuccessRates(
          nodeUser.wallet,
          secondaries
        )
      for (const secondary of secondaries) {
        const { successRate, successCount, failureCount } =
          userSecondarySyncMetrics[secondary]

        // Error case 1 - already marked unhealty
        if (unhealthyPeers.has(secondary)) {
          this.logError(
            `processStateMachineOperation(): Secondary ${secondary} for user ${nodeUser.wallet} in unhealthy peer set. Marking replica as unhealthy.`
          )
          unhealthyReplicas.push(secondary)

          // Error case 2 - low user sync success rate
        } else if (
          failureCount >= this.MinimumFailedSyncRequestsBeforeReconfig &&
          successRate < this.MinimumSecondaryUserSyncSuccessPercent
        ) {
          this.logError(
            `processStateMachineOperation(): Secondary ${secondary} for user ${nodeUser.wallet} has userSyncSuccessRate of ${successRate}, which is below threshold of ${this.MinimumSecondaryUserSyncSuccessPercent}. ${successCount} Successful syncs vs ${failureCount} Failed syncs. Marking replica as unhealthy.`
          )
          unhealthyReplicas.push(secondary)

          // Success case
        } else {
          potentialSyncRequests.push({ ...nodeUser, endpoint: secondary })
        }
      }

      /**
       * If any unhealthy replicas found for user, enqueue an updateReplicaSetOp for later processing
       */
      if (unhealthyReplicas.length > 0) {
        requiredUpdateReplicaSetOps.push({ ...nodeUser, unhealthyReplicas })
      }

      /**
       * If this node is secondary for user, check both secondaries for health and enqueue SyncRequests against healthy secondaries
       * Ignore unhealthy secondaries for now
       */
    } else {
      // filter out false-y values to account for incomplete replica sets
      let replicas = [primary, secondary1, secondary2].filter(Boolean)
      // filter out this endpoint
      replicas = replicas.filter((replica) => replica !== this.endpoint)

      for (const replica of replicas) {
        if (unhealthyPeers.has(replica)) {
          let addToUnhealthyReplicas = true

          // If the current replica is the primary, perform a second health check.
          // and determine if the primary is truly unhealthy
          if (replica === primary) {
            addToUnhealthyReplicas =
              !(await this.peerSetManager.isPrimaryHealthy(primary))
          }

          if (addToUnhealthyReplicas) unhealthyReplicas.push(replica)
        }
      }

      if (unhealthyReplicas.length > 0) {
        requiredUpdateReplicaSetOps.push({ ...nodeUser, unhealthyReplicas })
      }
    }

    return { requiredUpdateReplicaSetOps, potentialSyncRequests }
  }

  // Wrapper fn
  async _computeUserSecondarySyncSuccessRates(nodeUser, secondaries) {
    return SecondarySyncHealthTracker.computeUserSecondarySyncSuccessRates(
      nodeUser.wallet,
      secondaries
    )
  }

  /**
   * Monitor an ongoing sync operation for a given secondaryUrl and user wallet
   * Return boolean indicating if an additional sync is required
   * Record SyncRequest outcomes to SecondarySyncHealthTracker
   */
  async additionalSyncIsRequired(
    userWallet,
    primaryClockValue = -1,
    secondaryUrl,
    syncType
  ) {
    const logMsgString = `additionalSyncIsRequired (${syncType}): wallet ${userWallet} secondary ${secondaryUrl} primaryClock ${primaryClockValue}`

    const startTimeMs = Date.now()
    const maxMonitoringTimeMs = startTimeMs + this.MaxSyncMonitoringDurationInMs

    /**
     * Poll secondary for sync completion, up to `maxMonitoringTimeMs`
     */

    let secondaryCaughtUpToPrimary = false
    let initialSecondaryClock = null
    let finalSecondaryClock = null

    while (Date.now() < maxMonitoringTimeMs) {
      try {
        const secondaryClockValue =
          await this._retrieveClockValueForUserFromReplica(
            secondaryUrl,
            userWallet
          )
        this.logDebug(`${logMsgString} secondaryClock ${secondaryClockValue}`)

        // Record starting and current clock values for secondary to determine future action
        if (initialSecondaryClock === null) {
          initialSecondaryClock = secondaryClockValue
        }
        finalSecondaryClock = secondaryClockValue

        /**
         * Stop monitoring if secondary has caught up to primary
         * Note - secondaryClockValue can be greater than primaryClockValue if additional
         *    data was written to primary after primaryClockValue was computed
         */
        if (secondaryClockValue >= primaryClockValue) {
          secondaryCaughtUpToPrimary = true
          break
        }
      } catch (e) {
        this.logError(`${logMsgString} || Error: ${e.message}`)
      }

      // Delay between retries
      await utils.timeout(SyncMonitoringRetryDelayMs, false)
    }

    const monitoringTimeMs = Date.now() - startTimeMs

    /**
     * As Primary for user, record SyncRequest outcomes to all secondaries
     * Also check whether additional sync is required
     */
    let additionalSyncIsRequired
    if (secondaryCaughtUpToPrimary) {
      await SecondarySyncHealthTracker.recordSuccess(
        secondaryUrl,
        userWallet,
        syncType
      )
      additionalSyncIsRequired = false
      this.logDebug(
        `${logMsgString} || Sync completed in ${monitoringTimeMs}ms`
      )

      // Secondary completed sync but is still behind primary since it was behind by more than max export range
      // Since syncs are all-or-nothing, if secondary clock has increased at all, we know it successfully completed sync
    } else if (finalSecondaryClock > initialSecondaryClock) {
      await SecondarySyncHealthTracker.recordSuccess(
        secondaryUrl,
        userWallet,
        syncType
      )
      additionalSyncIsRequired = true
      this.log(
        `${logMsgString} || Secondary successfully synced from clock ${initialSecondaryClock} to ${finalSecondaryClock} but hasn't caught up to Primary. Enqueuing additional syncRequest.`
      )

      // (1) secondary did not catch up to primary AND (2) secondary did not complete sync
    } else {
      await SecondarySyncHealthTracker.recordFailure(
        secondaryUrl,
        userWallet,
        syncType
      )
      additionalSyncIsRequired = true
      this.logError(
        `${logMsgString} || Secondary failed to progress from clock ${initialSecondaryClock}. Enqueuing additional syncRequest.`
      )
    }

    return additionalSyncIsRequired
  }

  /**
   * Processes job as it is picked off the queue
   *  - Handles sync jobs for manualSyncQueue and recurringSyncQueue
   *  - Given job data, triggers sync request to secondary
   *
   * @param job instance of Bull queue job
   */
  async processSyncOperation(job, syncType) {
    const { id } = job
    const { syncRequestParameters } = job.data

    const isValidSyncJobData =
      'baseURL' in syncRequestParameters &&
      'url' in syncRequestParameters &&
      'method' in syncRequestParameters &&
      'data' in syncRequestParameters
    if (!isValidSyncJobData) {
      logger.error(`Invalid sync data found`, job.data)
      return
    }

    const userWallet = syncRequestParameters.data.wallet[0]
    const secondaryEndpoint = syncRequestParameters.baseURL

    const logMsgString = `(${syncType}) User ${userWallet} | Secondary: ${secondaryEndpoint}`

    /**
     * Remove sync from syncDeDuplicator once it moves to Active status, before processing
     * It is ok for two identical syncs to be present in Active and Waiting, just not two in Waiting
     */
    this.syncDeDuplicator.removeSync(syncType, userWallet, secondaryEndpoint)

    /**
     * Do not issue syncRequest if SecondaryUserSyncFailureCountForToday already exceeded threshold
     */
    const secondaryUserSyncFailureCountForToday =
      await SecondarySyncHealthTracker.getSecondaryUserSyncFailureCountForToday(
        secondaryEndpoint,
        userWallet,
        syncType
      )
    if (
      secondaryUserSyncFailureCountForToday >
      this.SecondaryUserSyncDailyFailureCountThreshold
    ) {
      this.logError(
        `${logMsgString} || Secondary has already met SecondaryUserSyncDailyFailureCountThreshold (${this.SecondaryUserSyncDailyFailureCountThreshold}). Will not issue further syncRequests today.`
      )
      return
    }

    // primaryClockValue is used in additionalSyncIsRequired() call below
    const primaryClockValue = (
      await this.getUserPrimaryClockValues([userWallet])
    )[userWallet]

    this.log(
      `------------------Process SYNC | ${logMsgString} | Primary clock value ${primaryClockValue} | jobID: ${id}------------------`
    )

    // Issue sync request to secondary
    try {
      await axios(syncRequestParameters)
    } catch (e) {
      // Axios request will throw on non-200 response -> swallow error to ensure below logic is executed
      this.logError(
        `${logMsgString} || Error issuing sync request: ${e.message}`
      )
    }

    // Wait until has sync has completed (within time threshold)
    const additionalSyncIsRequired = await this.additionalSyncIsRequired(
      userWallet,
      primaryClockValue,
      secondaryEndpoint,
      syncType
    )

    // Re-enqueue sync if required
    if (additionalSyncIsRequired) {
      await this.enqueueSync({
        userWallet,
        primaryEndpoint: this.endpoint,
        secondaryEndpoint,
        syncType
      })
    }

    this.log(
      `------------------END Process SYNC | ${logMsgString} | jobID: ${id}------------------`
    )
  }

  /**
   * Returns all jobs from manualSyncQueue and recurringSyncQueue, keyed by status
   *
   * @dev TODO may be worth manually recording + exposing completed jobs count
   *    completed and failed job records are disabled in createBullQueue()
   */
  async getSyncQueueJobs() {
    const [manualWaiting, manualActive, recurringWaiting, recurringActive] =
      await Promise.all([
        this.manualSyncQueue.getJobs(['waiting']),
        this.manualSyncQueue.getJobs(['active']),
        this.recurringSyncQueue.getJobs(['waiting']),
        this.recurringSyncQueue.getJobs(['active'])
      ])

    return {
      manualWaiting,
      manualActive,
      recurringWaiting,
      recurringActive
    }
  }

  /**
   * Select chunk of users to process in this run
   *  - User is selected if (user_id % moduloBase = currentModuloSlice)
   * @param {Object[]} nodeUsers array of objects of schema { primary, secondary1, secondary2, user_id, wallet }
   */
  sliceUsers(nodeUsers) {
    return nodeUsers.filter(
      (nodeUser) =>
        nodeUser.user_id % this.moduloBase === this.currentModuloSlice
    )
  }

  /**
   * Issues syncRequest for user against secondary, and polls for replication up to primary
   * If secondary fails to sync within specified timeoutMs, will error
   */
  async issueSyncRequestsUntilSynced(
    secondaryUrl,
    wallet,
    primaryClockVal,
    timeoutMs
  ) {
    // Issue syncRequest before polling secondary for replication
    await this.enqueueSync({
      userWallet: wallet,
      secondaryEndpoint: secondaryUrl,
      primaryEndpoint: this.endpoint,
      syncType: SyncType.Manual,
      immediate: true
    })

    // Poll clock status and issue syncRequests until secondary is caught up or until timeoutMs
    const start = Date.now()
    while (Date.now() - start < timeoutMs) {
      try {
        // Retrieve secondary clock status for user
        const secondaryClockStatusResp = await axios({
          method: 'get',
          baseURL: secondaryUrl,
          url: `/users/clock_status/${wallet}`,
          responseType: 'json',
          timeout: 1000 // 1000ms = 1s
        })
        const { clockValue: secondaryClockVal, syncInProgress } =
          secondaryClockStatusResp.data.data

        // If secondary is synced, return successfully
        if (secondaryClockVal >= primaryClockVal) {
          return

          // Else, if a sync is not already in progress on the secondary, issue a new SyncRequest
        } else if (!syncInProgress) {
          await this.enqueueSync({
            userWallet: wallet,
            secondaryEndpoint: secondaryUrl,
            primaryEndpoint: this.endpoint,
            syncType: SyncType.Manual
          })
        }

        // Give secondary some time to process ongoing or newly enqueued sync
        // NOTE - we might want to make this timeout longer
        await utils.timeout(500)
      } catch (e) {
        // do nothing and let while loop continue
      }
    }

    // This condition will only be hit if the secondary has failed to sync within timeoutMs
    throw new Error(
      `Secondary ${secondaryUrl} did not sync up to primary for user ${wallet} within ${timeoutMs}ms`
    )
  }

  /**
   * Given the current snapback mode, determine if reconfig is enabled
   * @param {string} mode current mode in snapback
   * @returns boolean of whether or not reconfig is enabled
   */
  isReconfigEnabled(mode) {
    if (mode === RECONFIG_MODES.RECONFIG_DISABLED.key) return false
    return this.enabledReconfigModesSet.has(mode)
  }

  /**
   * Updates `enabledReconfigModesSet` and `highestEnabledReconfigMode`.
   * Uses `override` if provided, else uses config var.
   * `enabledReconfigModesSet` contains every mode with rank <= `highestEnabledReconfigMode`
   *   - e.g. `highestEnabledReconfigMode = 'PRIMARY_AND_SECONDARY'
   *      `enabledReconfigModesSet = { 'RECONFIG_DISABLED', 'ONE_SECONDARY', 'MULTIPLE_SECONDARIES', 'PRIMARY_AND_SECONDARY' }
   */
  updateEnabledReconfigModesSet(override) {
    let highestEnabledReconfigMode

    // Set mode to override if provided
    if (override) {
      highestEnabledReconfigMode = override

      // Else, set mode to config var, defaulting to RECONFIG_DISABLED if invalid
    } else {
      highestEnabledReconfigMode = RECONFIG_MODE_KEYS.includes(
        this.nodeConfig.get('snapbackHighestReconfigMode')
      )
        ? this.nodeConfig.get('snapbackHighestReconfigMode')
        : RECONFIG_MODES.RECONFIG_DISABLED.key
    }

    // All modes with lower rank than `highestEnabledReconfigMode` should be enabled
    const enabledReconfigModesSet = new Set(
      RECONFIG_MODE_KEYS.filter(
        (mode) =>
          RECONFIG_MODES[mode].value <=
          RECONFIG_MODES[highestEnabledReconfigMode].value
      )
    )

    // Update class variables for external access
    this.highestEnabledReconfigMode = highestEnabledReconfigMode
    this.enabledReconfigModesSet = enabledReconfigModesSet
  }
}

module.exports = {
  SnapbackSM,
  SyncType,
  RECONFIG_MODE_KEYS,
  RECONFIG_MODES
}<|MERGE_RESOLUTION|>--- conflicted
+++ resolved
@@ -11,16 +11,12 @@
 const CreatorNode = require('@audius/libs/src/services/creatorNode')
 const SecondarySyncHealthTracker = require('./secondarySyncHealthTracker')
 const { generateTimestampAndSignature } = require('../apiSigning')
-<<<<<<< HEAD
-const DBManager = require('../dbManager.js')
 const primarySyncFromSecondary = require('../services/sync/primarySyncFromSecondary.js')
-=======
 const {
   SyncMode,
   computeSyncModeForUserAndReplica,
   computeSyncModeForUserAndReplicaLegacy
 } = require('./computeSyncModeForUserAndReplica.js')
->>>>>>> 2d07e7dd
 
 // Retry delay between requests during monitoring
 const SyncMonitoringRetryDelayMs = 15000
@@ -825,17 +821,7 @@
             })
 
             numSyncRequestsEnqueued += 1
-<<<<<<< HEAD
-          } else if (syncMode === SyncModes.PrimaryShouldSync) {
-=======
           } else if (syncMode === SyncMode.PrimaryShouldSync) {
-            /**
-             * Log as placeholder
-             * TODO
-             * 1. await this.syncFromSecondary()
-             * 2. issue sync to secondary with forceResync = true
-             */
->>>>>>> 2d07e7dd
             this.log(
               `[issueSyncRequestsToSecondaries] [PrimaryShouldSync = true] wallet ${wallet} secondary ${secondary} Clocks: [${primaryClock},${secondaryClock}] Files hashes: [${primaryFilesHash},${secondaryFilesHash}]`
             )
