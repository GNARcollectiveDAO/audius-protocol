--- conflicted
+++ resolved
@@ -144,13 +144,9 @@
  * @dev - TODO move this out of middlewares to Services layer
  */
 async function triggerSecondarySyncs (req) {
-<<<<<<< HEAD
+  const { snapbackSM } = serviceRegistry
+
   if (config.get('snapbackDevModeEnabled')) {
-=======
-  const { snapbackSM } = serviceRegistry
-
-  if (config.get('isUserMetadataNode') || config.get('snapbackDevModeEnabled')) {
->>>>>>> e127f225
     return
   }
 
@@ -160,13 +156,8 @@
     }
 
     const [primary, ...secondaries] = req.session.creatorNodeEndpoints
-<<<<<<< HEAD
-    const { snapbackSM } = serviceRegistry
-
-=======
 
     // Enqueue a manual sync for all secondaries
->>>>>>> e127f225
     await Promise.all(secondaries.map(async secondary => {
       if (!secondary || !_isFQDN(secondary)) {
         return
