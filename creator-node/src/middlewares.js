const axios = require('axios')

const { sendResponse,
  errorResponse,
  errorResponseUnauthorized,
  errorResponseServerError,
  errorResponseBadRequest } = require('./apiHelpers')
const config = require('./config')
const sessionManager = require('./sessionManager')
const models = require('./models')
const utils = require('./utils')

/** Ensure valid cnodeUser and session exist for provided session token. */
async function authMiddleware (req, res, next) {
  // Get session token
  const sessionToken = req.get(sessionManager.sessionTokenHeader)
  if (!sessionToken) {
    return sendResponse(req, res, errorResponseUnauthorized('Authentication token not provided'))
  }

  // Ensure session exists for session token
  const cnodeUserUUID = await sessionManager.verifySession(sessionToken)
  if (!cnodeUserUUID) {
    return sendResponse(req, res, errorResponseUnauthorized('Invalid authentication token'))
  }

  // Ensure cnodeUser exists for session
  const cnodeUser = await models.CNodeUser.findOne({ where: { cnodeUserUUID } })
  if (!cnodeUser) {
    return sendResponse(req, res, errorResponseUnauthorized('No node user exists for provided authentication token'))
  }

  // Attach session object to request
  req.session = {
    cnodeUser: cnodeUser,
    wallet: cnodeUser.walletPublicKey,
    cnodeUserUUID: cnodeUserUUID,
    spID: cnodeUser.spID
  }

  next()
}

/**
 * Conditional logic if call is coming from another creator node
 * Ensures calling CN and self against artist replica set
 **/
async function crossCnodeAuth (req, res, next) {
  if (!req.session || !req.session.cnodeUser) {
    return sendResponse(req, res, errorResponseBadRequest('req.session.cnodeUser not provided'))
  }

  if (req.session.cnodeUser.spID) {
    // CNode must specify which artist it is making call for
    const artistWallet = req.query.artistWallet
    if (!artistWallet) {
      return sendResponse(req, res, errorResponseBadRequest('ArtistWallet not provided'))
    }

    // Fetch own service endpoint from local config or eth contract
    let serviceEndpoint
    try {
      serviceEndpoint = await _getOwnEndpoint(req)
    } catch (e) {
      return sendResponse(req, res, errorResponseServerError(e))
    }

    // Fetch caller's endpoint
    let callerEndpoint
    try {
      callerEndpoint = await _getCNEndpoint(req)
    } catch (e) {
      return sendResponse(req, res, errorResponseServerError(e))
    }

    // Fetch artist replica set from chain
    let artistReplicaSet
    try {
      artistReplicaSet = await _getCreatorNodeEndpoints(req, artistWallet)
    } catch (e) {
      return sendResponse(req, res, errorResponseServerError(e))
    }

    // Error if self or caller serviceEndpoint is not in artist replicaSet
    if (!artistReplicaSet.includes(serviceEndpoint)) {
      return sendResponse(req, res, errorResponseUnauthorized('I am not authorized to interact with artist\'s replica set'))
    }
    if (!artistReplicaSet.includes(callerEndpoint)) {
      return sendResponse(req, res, errorResponseUnauthorized('You are not authorized to interact with artist\'s replica set'))
    }
  }
  /* else, continue */

  next()
}

/** Ensure resource write access */
async function syncLockMiddleware (req, res, next) {
  if (req.session && req.session.wallet) {
    const redisClient = req.app.get('redisClient')
    const redisKey = redisClient.getNodeSyncRedisKey(req.session.wallet)
    const lockHeld = await redisClient.lock.getLock(redisKey)
    if (lockHeld) {
      return sendResponse(req, res, errorResponse(423,
        `Cannot change state of wallet ${req.session.wallet}. Node sync currently in progress.`
      ))
    }
  }
  next()
}

/** Blocks writes if node is not the primary for audiusUser associated with wallet. */
async function ensurePrimaryMiddleware (req, res, next) {
  if (config.get('isUserMetadataNode')) next()

  const start = Date.now()

  if (!req.session || !req.session.wallet) {
    return sendResponse(req, res, errorResponseUnauthorized('User must be logged in'))
  }

  let serviceEndpoint
  try {
    serviceEndpoint = await getOwnEndpoint(req)
  } catch (e) {
    return sendResponse(req, res, errorResponseServerError(e))
  }

  let creatorNodeEndpoints
  try {
    creatorNodeEndpoints = await getCreatorNodeEndpoints(req, req.session.wallet)
  } catch (e) {
    return sendResponse(req, res, errorResponseServerError(e))
  }
  const primary = creatorNodeEndpoints[0]

  // Error if this node is not primary for user.
  if (!primary || (primary && serviceEndpoint !== primary)) {
    return sendResponse(
      req,
      res,
      errorResponseUnauthorized(`This node (${serviceEndpoint}) is not primary for user. Primary is: ${primary}`)
    )
  }
  req.session.nodeIsPrimary = true
  req.session.creatorNodeEndpoints = creatorNodeEndpoints

  console.log(`ensurePrimaryMiddleware route time ${Date.now() - start}`)
  next()
}

/**
 * Tell all secondaries to sync against self.
 * @dev - Is not a middleware so it can be run before responding to client.
 */
async function triggerSecondarySyncs (req) {
  if (config.get('isUserMetadataNode')) return
  try {
    if (!req.session.nodeIsPrimary || !req.session.creatorNodeEndpoints || !Array.isArray(req.session.creatorNodeEndpoints)) return
    const [primary, ...secondaries] = req.session.creatorNodeEndpoints

    await Promise.all(secondaries.map(async secondary => {
      if (!secondary || !_isFQDN(secondary)) return
      const axiosReq = {
        baseURL: secondary,
        url: '/sync',
        method: 'post',
        data: {
          wallet: [req.session.wallet],
          creator_node_endpoint: primary,
          immediate: false
        }
      }
      return axios(axiosReq)
    }))
  } catch (e) {
    req.logger.error(`Trigger secondary syncs ${req.session.wallet}`, e.message)
  }
}

<<<<<<< HEAD
/**
 * Retrieves current FQDN registered on-chain with node's owner wallet
 * TODO - modify to retrieve any endpoint given wallet
 * */
async function _getOwnEndpoint (req) {
  // // Check local envvar before attempting to request from chain
  // if (config.get('creatorNodeEndpoint')) {
  //   return config.get('creatorNodeEndpoint')
  // }

=======
/** Retrieves current FQDN registered on-chain with node's owner wallet. */
async function getOwnEndpoint (req) {
>>>>>>> d430d1eb
  if (config.get('isUserMetadataNode')) throw new Error('Not available for userMetadataNode')
  const libs = req.app.get('audiusLibs')

  let spOwnerWallet
  if (config.get('spOwnerWallet')) {
    spOwnerWallet = config.get('spOwnerWallet')
  } else if (config.get('ethWallets') && config.get('spOwnerWalletIndex') && Array.isArray(config.get('ethWallets')) && config.get('ethWallets').length > config.get('spOwnerWalletIndex')) {
    spOwnerWallet = config.get('ethWallets')[config.get('spOwnerWalletIndex')]
  } else {
    throw new Error('Must provide either spOwnerWallet or ethWallets and spOwnerWalletIndex config vars.')
  }

  const spId = await libs.ethContracts.ServiceProviderFactoryClient.getServiceProviderIdFromAddress(spOwnerWallet, 'creator-node')
  const spInfo = [await libs.ethContracts.ServiceProviderFactoryClient.getServiceProviderInfo('creator-node', spId)]

  // confirm on-chain endpoint exists and is valid FQDN
  if (!spInfo ||
      spInfo.length === 0 ||
      !spInfo[0].hasOwnProperty('endpoint') ||
      (spInfo[0]['endpoint'] && !_isFQDN(spInfo[0]['endpoint']))) {
    throw new Error('fail')
  }
  return spInfo[0]['endpoint']
}

/**
 * Given spID, retrieve registered endpoint from chain
 */
async function _getCNEndpoint (req) {
  const libs = req.app.get('audiusLibs')
  const recoveredSP = await libs.ethContracts.ServiceProviderFactoryClient.getServiceProviderInfo('creator-node', req.session.cnodeUser.spID)
  if (!recoveredSP) {
    /* TODO - invalidate authtoken to prevent future calls */
    throw new Error('No valid SP found for ID')
  }
  return recoveredSP.endpoint
}

/** Get all creator node endpoints for user by wallet from discprov. */
async function getCreatorNodeEndpoints (req, wallet) {
  if (config.get('isUserMetadataNode')) throw new Error('Not available for userMetadataNode')
  const libs = req.app.get('audiusLibs')

  req.logger.info(`Starting getCreatorNodeEndpoints for wallet ${wallet}`)
  const start = Date.now()

  // Poll discprov until it has indexed provided blocknumber to ensure up-to-date user data.
  let user = null
  const { blockNumber } = req.body
  if (blockNumber) {
    let discprovBlockNumber = -1
    const start2 = Date.now()

    // In total, will try for 200 seconds.
    const MaxRetries = 40
    const RetryTimeout = 5000 // 5 seconds
    await utils.timeout(1000)
    for (let retry = 1; retry <= MaxRetries; retry++) {
      req.logger.info(`getCreatorNodeEndpoints retry #${retry}/${MaxRetries} || time from start: ${Date.now() - start2} discprovBlockNumber ${discprovBlockNumber} || blockNumber ${blockNumber}`)
      try {
        const fetchedUser = await libs.User.getUsers(1, 0, null, wallet)
        if (!fetchedUser || fetchedUser.length === 0 || !fetchedUser[0].hasOwnProperty('blocknumber') || !fetchedUser[0].hasOwnProperty('track_blocknumber')) {
          throw new Error('Missing or malformatted user fetched from discprov.')
        }
        user = fetchedUser
        discprovBlockNumber = Math.max(user[0].blocknumber, user[0].track_blocknumber)
        if (discprovBlockNumber >= blockNumber) {
          break
        }
      } catch (e) { // Ignore all errors until MaxRetries exceeded.
        req.logger.info(e)
      }
      await utils.timeout(RetryTimeout)
      req.logger.info(`getCreatorNodeEndpoints AFTER TIMEOUT retry #${retry}/${MaxRetries} || time from start: ${Date.now() - start2} discprovBlockNumber ${discprovBlockNumber} || blockNumber ${blockNumber}`)
    }

    if (discprovBlockNumber < blockNumber) {
      throw new Error(`Discprov still outdated after ${MaxRetries}. Discprov blocknumber ${discprovBlockNumber} requested blocknumber ${blockNumber}`)
    }
    if (!user) {
      throw new Error(`Failed to retrieve user from discprov after ${MaxRetries} retries. Aborting.`)
    }
  } else {
    req.logger.info(`getCreatorNodeEndpoints || no blockNumber passed, fetching user without retries.`)
    user = await libs.User.getUsers(1, 0, null, wallet)
  }

  if (!user || user.length === 0 || !user[0].hasOwnProperty('creator_node_endpoint')) {
    throw new Error(`Invalid return data from discovery provider for user with wallet ${wallet}.`)
  }
  const endpoint = user[0]['creator_node_endpoint']
  const resp = endpoint ? endpoint.split(',') : []

  req.logger.info(`getCreatorNodeEndpoints route time ${Date.now() - start}`)
  return resp
}

// Regular expression to check if endpoint is a FQDN. https://regex101.com/r/kIowvx/2
function _isFQDN (url) {
  if (config.get('creatorNodeIsDebug')) return true
  const FQDN = new RegExp(/(?:^|[ \t])((https?:\/\/)?(?:localhost|[\w-]+(?:\.[\w-]+)+)(:\d+)?(\/\S*)?)/gm)
  return FQDN.test(url)
}

<<<<<<< HEAD
module.exports = { authMiddleware, crossCnodeAuth, ensurePrimaryMiddleware, triggerSecondarySyncs, syncLockMiddleware }
=======
module.exports = { authMiddleware, ensurePrimaryMiddleware, triggerSecondarySyncs, syncLockMiddleware, getOwnEndpoint, getCreatorNodeEndpoints }
>>>>>>> d430d1eb
<|MERGE_RESOLUTION|>--- conflicted
+++ resolved
@@ -178,21 +178,8 @@
   }
 }
 
-<<<<<<< HEAD
-/**
- * Retrieves current FQDN registered on-chain with node's owner wallet
- * TODO - modify to retrieve any endpoint given wallet
- * */
-async function _getOwnEndpoint (req) {
-  // // Check local envvar before attempting to request from chain
-  // if (config.get('creatorNodeEndpoint')) {
-  //   return config.get('creatorNodeEndpoint')
-  // }
-
-=======
 /** Retrieves current FQDN registered on-chain with node's owner wallet. */
 async function getOwnEndpoint (req) {
->>>>>>> d430d1eb
   if (config.get('isUserMetadataNode')) throw new Error('Not available for userMetadataNode')
   const libs = req.app.get('audiusLibs')
 
@@ -297,8 +284,4 @@
   return FQDN.test(url)
 }
 
-<<<<<<< HEAD
-module.exports = { authMiddleware, crossCnodeAuth, ensurePrimaryMiddleware, triggerSecondarySyncs, syncLockMiddleware }
-=======
-module.exports = { authMiddleware, ensurePrimaryMiddleware, triggerSecondarySyncs, syncLockMiddleware, getOwnEndpoint, getCreatorNodeEndpoints }
->>>>>>> d430d1eb
+module.exports = { authMiddleware, crossCnodeAuth, ensurePrimaryMiddleware, triggerSecondarySyncs, syncLockMiddleware, getOwnEndpoint, getCreatorNodeEndpoints }