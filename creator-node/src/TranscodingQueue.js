--- conflicted
+++ resolved
@@ -48,11 +48,7 @@
         try {
           this.logStatus(`Segmenting ${fileDir} ${fileName}`, logContext)
 
-<<<<<<< HEAD
           const segments = await ffmpeg.segmentFile(fileDir, fileName, {
-=======
-          const response = await ffmpeg.segmentFile(fileDir, fileName, {
->>>>>>> d3d8ac2f
             logContext
           })
           this.logStatus(
@@ -61,11 +57,7 @@
             }ms`,
             logContext
           )
-<<<<<<< HEAD
           done(null, { segments })
-=======
-          done(null, response)
->>>>>>> d3d8ac2f
         } catch (e) {
           this.logStatus(
             `Segment Job Error ${e} in duration ${Date.now() - start}ms`,
