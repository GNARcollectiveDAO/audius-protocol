/**
 * Enqueues sync operation into syncQueue for provided walletPublicKeys against provided creatorNodeEndpoint
 */
<<<<<<< HEAD
const enqueueSync = async ({ serviceRegistry, walletPublicKeys, creatorNodeEndpoint, forceResync }) => {
  await serviceRegistry.syncQueue.enqueueSync(
    { walletPublicKeys, creatorNodeEndpoint, forceResync }
  )
=======
const enqueueSync = async ({
  serviceRegistry,
  walletPublicKeys,
  creatorNodeEndpoint,
  forceResync
}) => {
  await serviceRegistry.syncQueue.enqueueSync({
    walletPublicKeys,
    creatorNodeEndpoint,
    forceResync
  })
>>>>>>> 68d04a4b
}

module.exports = {
  enqueueSync
}<|MERGE_RESOLUTION|>--- conflicted
+++ resolved
@@ -1,12 +1,6 @@
 /**
  * Enqueues sync operation into syncQueue for provided walletPublicKeys against provided creatorNodeEndpoint
  */
-<<<<<<< HEAD
-const enqueueSync = async ({ serviceRegistry, walletPublicKeys, creatorNodeEndpoint, forceResync }) => {
-  await serviceRegistry.syncQueue.enqueueSync(
-    { walletPublicKeys, creatorNodeEndpoint, forceResync }
-  )
-=======
 const enqueueSync = async ({
   serviceRegistry,
   walletPublicKeys,
@@ -18,7 +12,6 @@
     creatorNodeEndpoint,
     forceResync
   })
->>>>>>> 68d04a4b
 }
 
 module.exports = {
