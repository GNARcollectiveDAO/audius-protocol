--- conflicted
+++ resolved
@@ -46,7 +46,7 @@
 }
 
 // Create the req context for handleTrackContentRoute
-function getReqObj(fileUUID, fileDir, session) {
+function getReqObj (fileUUID, fileDir, session) {
   return {
     fileName: `${fileUUID}.mp3`,
     fileDir,
@@ -59,7 +59,7 @@
  * Given index of segment, returns filepath of expected segment file in /test/test-segments/ dir
  * TODO - instead of using ./test/test-segments, use ./test/testTrackUploadDir
  */
-function _getTestSegmentFilePathAtIndex(index) {
+function _getTestSegmentFilePathAtIndex (index) {
   let suffix = '000'
 
   if (index >= 0 && index < 10) suffix += `0${index}`
@@ -69,16 +69,11 @@
   return path.join(__dirname, 'test-segments', `segment${suffix}.ts`)
 }
 
-<<<<<<< HEAD
-describe('test Polling Tracks with mocked IPFS', function () {
-  let app, server, ipfsMock, ipfsLatestMock, libsMock, handleTrackContentRoute
-=======
 describe('test Polling Tracks with mocks', function () {
   let app,
     server,
     libsMock,
     handleTrackContentRoute
->>>>>>> e1f9ac26
   let session, userId, userWallet
 
   const spId = 1
