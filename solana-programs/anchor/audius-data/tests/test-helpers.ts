import * as anchor from "@project-serum/anchor";
import { Program } from "@project-serum/anchor";
import Web3 from "web3";
import { Account } from "web3-core";
import { randomBytes } from "crypto";
import { expect } from "chai";
import {
  findDerivedPair,
  getTransaction,
  randomCID,
  getTransactionWithData,
} from "../lib/utils";
import {
  createUser,
  createTrack,
  createPlaylist,
  initUser,
  initUserSolPubkey,
  deleteTrack,
  updateTrack,
  EntityTypesEnumValues,
  ManagementActions,
  deletePlaylist,
  updatePlaylist,
} from "../lib/lib";
import { AudiusData } from "../target/types/audius_data";

const { PublicKey } = anchor.web3;

const EthWeb3 = new Web3();
const DefaultPubkey = new PublicKey("11111111111111111111111111111111");

type InitTestConsts = {
  ethAccount: Account;
  handle: string;
  handleBytes: Buffer;
  handleBytesArray: number[];
  metadata: string;
};

export const initTestConstants = (): InitTestConsts => {
  const ethAccount = EthWeb3.eth.accounts.create();
  const handle = randomBytes(20).toString("hex");
  const handleBytes = Buffer.from(anchor.utils.bytes.utf8.encode(handle));
  const handleBytesArray = Array.from({ ...handleBytes, length: 16 }); // TODO: Verify this
  const metadata = randomCID();

  return {
    ethAccount,
    handle,
    handleBytes,
    handleBytesArray,
    metadata,
  };
};

export const testInitUser = async ({
  provider,
  program,
  baseAuthorityAccount,
  ethAddress,
  handleBytesArray,
  bumpSeed,
  metadata,
  userStorageAccount,
  adminStorageKeypair,
  adminKeypair,
}) => {
  const tx = await initUser({
    provider,
    program,
    ethAddress,
    handleBytesArray,
    bumpSeed,
    metadata,
    userStorageAccount,
    baseAuthorityAccount,
    adminStorageKey: adminStorageKeypair.publicKey,
    adminKeypair,
  });

  const account = await program.account.user.fetch(userStorageAccount);

  const chainEthAddress = EthWeb3.utils.bytesToHex(account.ethAddress);
  expect(chainEthAddress, "eth address").to.equal(ethAddress.toLowerCase());
  const chainAuthority = account.authority.toString();
  const expectedAuthority = DefaultPubkey.toString();
  expect(chainAuthority, "authority").to.equal(expectedAuthority);

  const { decodedInstruction, decodedData } = await getTransactionWithData(
    program,
    provider,
    tx,
    0
  );

  expect(decodedInstruction.name).to.equal("initUser");
  expect(decodedData.metadata).to.equal(metadata);
};

export const testInitUserSolPubkey = async ({
  provider,
  program,
  message,
  ethPrivateKey,
  newUserPublicKey,
  newUserAcctPDA,
}) => {
  const tx = await initUserSolPubkey({
    provider,
    program,
    ethPrivateKey,
    message,
    userSolPubkey: newUserPublicKey,
    userStorageAccount: newUserAcctPDA,
  });

  const { decodedInstruction, decodedData } = await getTransactionWithData(
    program,
    provider,
    tx,
    1
  );

  expect(decodedInstruction.name).to.equal("initUserSol");
  expect(decodedData.userAuthority.toString()).to.equal(
    newUserPublicKey.toString()
  );

  const account = await program.account.user.fetch(newUserAcctPDA);

  const chainAuthority = account.authority.toString();
  const expectedAuthority = newUserPublicKey.toString();
  expect(chainAuthority, "authority").to.equal(expectedAuthority);
};

export const testCreateUser = async ({
  provider,
  program,
  message,
  baseAuthorityAccount,
  ethAccount,
  handleBytesArray,
  bumpSeed,
  metadata,
  newUserKeypair,
  userStorageAccount,
  adminStoragePublicKey,
}) => {
  const tx = await createUser({
    provider,
    program,
    ethAccount,
    message,
    handleBytesArray,
    bumpSeed,
    metadata,
    userSolPubkey: newUserKeypair.publicKey,
    userStorageAccount,
    adminStoragePublicKey,
    baseAuthorityAccount,
  });

<<<<<<< HEAD
  const account = await program.account.user.fetch(userStorageAccount);
=======
  const { decodedInstruction, decodedData, accountPubKeys } =
    await getTransactionWithData(program, provider, tx, 1);

  expect(decodedInstruction.name).to.equal("createUser");
  expect(decodedData.base.toString()).to.equal(baseAuthorityAccount.toString());
  expect(decodedData.ethAddress).to.deep.equal([
    ...anchor.utils.bytes.hex.decode(ethAccount.address),
  ]);
  expect(decodedData.handleSeed).to.deep.equal(handleBytesArray);
  expect(decodedData.userBump).to.equal(bumpSeed);
  expect(decodedData.metadata).to.equal(metadata);
  expect(accountPubKeys[0]).to.equal(userStgAccount.toString());
  expect(accountPubKeys[2]).to.equal(adminStgPublicKey.toString());

  const account = await program.account.user.fetch(userStgAccount);
>>>>>>> 00b5bb5a

  const chainEthAddress = EthWeb3.utils.bytesToHex(account.ethAddress);
  expect(chainEthAddress, "eth address").to.equal(
    ethAccount.address.toLowerCase()
  );

  const chainAuthority = account.authority.toString();
  const expectedAuthority = newUserKeypair.publicKey.toString();
  expect(chainAuthority, "authority").to.equal(expectedAuthority);
};

export const testCreateTrack = async ({
  provider,
  program,
  id,
  baseAuthorityAccount,
  handleBytesArray,
  bumpSeed,
  adminStgAccount,
  trackMetadata,
  userAuthorityKeypair,
  trackOwnerPDA,
}) => {
  const tx = await createTrack({
    id,
    program,
    userAuthorityKeypair,
    userStgAccountPDA: trackOwnerPDA,
    metadata: trackMetadata,
    baseAuthorityAccount,
    handleBytesArray,
    adminStgAccount,
    bumpSeed,
  });
  const { decodedInstruction, decodedData, accountPubKeys } =
    await getTransactionWithData(program, provider, tx, 0);
  // Validate instruction data
  expect(decodedInstruction.name).to.equal("manageEntity");
  expect(decodedData.id).to.equal(id);
  expect(decodedData.metadata).to.equal(trackMetadata);
  expect(decodedData.entityType).to.deep.equal(EntityTypesEnumValues.track);
  expect(decodedData.managementAction).to.deep.equal(ManagementActions.create);
  // Assert on instruction struct
  // 1st index = track owner user storage account
  // 2nd index = user authority keypair
  // Indexing code must check that the track owner PDA is known before processing
  expect(accountPubKeys[1]).to.equal(trackOwnerPDA.toString());
  expect(accountPubKeys[2]).to.equal(userAuthorityKeypair.publicKey.toString());
};

export const testDeleteTrack = async ({
  provider,
  program,
  id,
  trackOwnerPDA,
  userAuthorityKeypair,
  baseAuthorityAccount,
  handleBytesArray,
  bumpSeed,
  adminStgAccount,
}) => {
  const tx = await deleteTrack({
    id,
    provider,
    program,
    userStgAccountPDA: trackOwnerPDA,
    userAuthorityKeypair: userAuthorityKeypair,
    baseAuthorityAccount,
    handleBytesArray,
    bumpSeed,
    adminStgAccount,
  });
  const { decodedInstruction, decodedData, accountPubKeys } =
    await getTransactionWithData(program, provider, tx, 0);
  expect(decodedInstruction.name).to.equal("manageEntity");
  expect(decodedData.id).to.equal(id);
  expect(decodedData.entityType).to.deep.equal(EntityTypesEnumValues.track);
  expect(decodedData.managementAction).to.deep.equal(ManagementActions.delete);
  // Assert on instruction struct
  // 0th index = track owner user storage account
  // 1st index = user authority keypair
  // Indexing code must check that the track owner PDA is known before processing
  expect(accountPubKeys[1]).to.equal(trackOwnerPDA.toString());
  expect(accountPubKeys[2]).to.equal(userAuthorityKeypair.publicKey.toString());
};

export const testUpdateTrack = async ({
  provider,
  program,
  id,
  userStgAccountPDA,
  metadata,
  userAuthorityKeypair,
  baseAuthorityAccount,
  handleBytesArray,
  bumpSeed,
  adminStgAccount,
}) => {
  const tx = await updateTrack({
    program,
    baseAuthorityAccount,
    handleBytesArray,
    bumpSeed,
    adminStgAccount,
    id,
    userStgAccountPDA,
    metadata,
    userAuthorityKeypair,
  });
  const { decodedInstruction, decodedData, accountPubKeys } =
    await getTransactionWithData(program, provider, tx, 0);

  // Validate instruction data
  expect(decodedInstruction.name).to.equal("manageEntity");
  expect(decodedData.id).to.equal(id);
  expect(decodedData.metadata).to.equal(metadata);
  expect(decodedData.entityType).to.deep.equal(EntityTypesEnumValues.track);
  expect(decodedData.managementAction).to.deep.equal(ManagementActions.update);
  // Assert on instruction struct
  // 0th index = track owner user storage account
  // 1st index = user authority keypair
  // Indexing code must check that the track owner PDA is known before processing
  expect(accountPubKeys[1]).to.equal(userStgAccountPDA.toString());
  expect(accountPubKeys[2]).to.equal(userAuthorityKeypair.publicKey.toString());
};

export const testCreatePlaylist = async ({
  provider,
  program,
  id,
  baseAuthorityAccount,
  handleBytesArray,
  bumpSeed,
  adminStgAccount,
  playlistMetadata,
  userAuthorityKeypair,
  playlistOwnerPDA,
}) => {
  const tx = await createPlaylist({
    id,
    program,
    userAuthorityKeypair,
    userStgAccountPDA: playlistOwnerPDA,
    metadata: playlistMetadata,
    baseAuthorityAccount,
    handleBytesArray,
    adminStgAccount,
    bumpSeed,
  });
  const { decodedInstruction, decodedData, accountPubKeys } =
    await getTransactionWithData(program, provider, tx, 0);
  // Validate instruction data
  expect(decodedInstruction.name).to.equal("manageEntity");
  expect(decodedData.id).to.equal(id);
  expect(decodedData.metadata).to.equal(playlistMetadata);
  expect(decodedData.entityType).to.deep.equal(EntityTypesEnumValues.playlist);
  expect(decodedData.managementAction).to.deep.equal(ManagementActions.create);
  // Assert on instruction struct
  // 1st index = playlist owner user storage account
  // 2nd index = user authority keypair
  // Indexing code must check that the playlist owner PDA is known before processing
  expect(accountPubKeys[1]).to.equal(playlistOwnerPDA.toString());
  expect(accountPubKeys[2]).to.equal(userAuthorityKeypair.publicKey.toString());
};

export const testDeletePlaylist = async ({
  provider,
  program,
  id,
  playlistOwnerPDA,
  userAuthorityKeypair,
  baseAuthorityAccount,
  handleBytesArray,
  bumpSeed,
  adminStgAccount,
}) => {
  const tx = await deletePlaylist({
    id,
    provider,
    program,
    userStgAccountPDA: playlistOwnerPDA,
    userAuthorityKeypair: userAuthorityKeypair,
    baseAuthorityAccount,
    handleBytesArray,
    bumpSeed,
    adminStgAccount,
  });
  const { decodedInstruction, decodedData, accountPubKeys } =
    await getTransactionWithData(program, provider, tx, 0);
  expect(decodedInstruction.name).to.equal("manageEntity");
  expect(decodedData.id).to.equal(id);
  expect(decodedData.entityType).to.deep.equal(EntityTypesEnumValues.playlist);
  expect(decodedData.managementAction).to.deep.equal(ManagementActions.delete);
  // Assert on instruction struct
  // 0th index = playlist owner user storage account
  // 1st index = user authority keypair
  // Indexing code must check that the playlist owner PDA is known before processing
  expect(accountPubKeys[1]).to.equal(playlistOwnerPDA.toString());
  expect(accountPubKeys[2]).to.equal(userAuthorityKeypair.publicKey.toString());
};

export const testUpdatePlaylist = async ({
  provider,
  program,
  id,
  userStgAccountPDA,
  metadata,
  userAuthorityKeypair,
  baseAuthorityAccount,
  handleBytesArray,
  bumpSeed,
  adminStgAccount,
}) => {
  const tx = await updatePlaylist({
    program,
    baseAuthorityAccount,
    handleBytesArray,
    bumpSeed,
    adminStgAccount,
    id,
    userStgAccountPDA,
    metadata,
    userAuthorityKeypair,
  });
  const { decodedInstruction, decodedData, accountPubKeys } =
    await getTransactionWithData(program, provider, tx, 0);

  // Validate instruction data
  expect(decodedInstruction.name).to.equal("manageEntity");
  expect(decodedData.id).to.equal(id);
  expect(decodedData.metadata).to.equal(metadata);
  expect(decodedData.entityType).to.deep.equal(EntityTypesEnumValues.playlist);
  expect(decodedData.managementAction).to.deep.equal(ManagementActions.update);
  // Assert on instruction struct
  // 0th index = playlist owner user storage account
  // 1st index = user authority keypair
  // Indexing code must check that the playlist owner PDA is known before processing
  expect(accountPubKeys[1]).to.equal(userStgAccountPDA.toString());
  expect(accountPubKeys[2]).to.equal(userAuthorityKeypair.publicKey.toString());
};

export const pollAccountBalance = async (
  provider: anchor.Provider,
  targetAccount: anchor.web3.PublicKey,
  targetBalance: number,
  maxRetries: number
) => {
  let currentBalance = await provider.connection.getBalance(targetAccount);
  let numRetries = 0;
  while (currentBalance > targetBalance && numRetries < maxRetries) {
    currentBalance = await provider.connection.getBalance(targetAccount);
    numRetries--;
  }
  if (currentBalance > targetBalance) {
    throw new Error(
      `Account ${targetAccount} failed to reach target balance ${targetBalance} in ${maxRetries} retries. Current balance = ${currentBalance}`
    );
  }
};

export const confirmLogInTransaction = async (
  provider: anchor.Provider,
  tx: string,
  log: string
) => {
  const info = await getTransaction(provider, tx);

  const logs = info.meta.logMessages;
  let stringFound = false;
  logs.forEach((v) => {
    if (v.indexOf(log) !== -1) {
      stringFound = true;
    }
  });
  if (!stringFound) {
    console.log(logs);
    throw new Error(`Failed to find ${log} in tx=${tx}`);
  }
  return info;
};

export const createSolanaUser = async (
  program: Program<AudiusData>,
  provider: anchor.Provider,
  adminStorageKeypair: anchor.web3.Keypair
) => {
  const testConsts = initTestConstants();

  const {
    baseAuthorityAccount,
    bumpSeed,
    derivedAddress: newUserAcctPDA,
  } = await findDerivedPair(
    program.programId,
    adminStorageKeypair.publicKey,
    Buffer.from(testConsts.handleBytesArray)
  );

  // New sol key that will be used to permission user updates
  const newUserKeypair = anchor.web3.Keypair.generate();

  // Generate signed SECP instruction
  // Message as the incoming public key
  const message = newUserKeypair.publicKey.toBytes();

  await createUser({
    provider,
    program,
    ethAccount: testConsts.ethAccount,
    handleBytesArray: testConsts.handleBytesArray,
    message,
    bumpSeed,
    metadata: testConsts.metadata,
    userSolPubkey: newUserKeypair.publicKey,
    userStorageAccount: newUserAcctPDA,
    adminStoragePublicKey: adminStorageKeypair.publicKey,
    baseAuthorityAccount,
  });

  const account = await program.account.user.fetch(newUserAcctPDA);

  return {
    account,
    pda: newUserAcctPDA,
    handleBytesArray: testConsts.handleBytesArray,
    bumpSeed,
    keypair: newUserKeypair,
    authority: baseAuthorityAccount,
  };
<<<<<<< HEAD
};

export const createSolanaTrack = async (
  program: Program<AudiusData>,
  provider: anchor.Provider,
  adminStorageKeypair: anchor.web3.Keypair,
  userAuthorityKeypair: anchor.web3.Keypair,
  ownerPDA: anchor.web3.PublicKey
) => {
  const newTrackKeypair = anchor.web3.Keypair.generate();
  const trackMetadata = randomCID();

  await createTrack({
    provider,
    program,
    newTrackKeypair,
    userAuthorityKeypair,
    userStorageAccountPDA: ownerPDA,
    metadata: trackMetadata,
    adminStoragePublicKey: adminStorageKeypair.publicKey,
  });

  const track = await program.account.track.fetch(newTrackKeypair.publicKey);

  if (!track) {
    throw new Error("unable to create track account");
  }

  return {
    track,
    trackMetadata: trackMetadata,
  };
};

export const createSolanaPlaylist = async (
  program: Program<AudiusData>,
  provider: anchor.Provider,
  adminStorageKeypair: anchor.web3.Keypair,
  userAuthorityKeypair: anchor.web3.Keypair,
  ownerPDA: anchor.web3.PublicKey
) => {
  const newPlaylistKeypair = anchor.web3.Keypair.generate();
  const playlistMetadata = randomCID();

  await createPlaylist({
    provider,
    program,
    newPlaylistKeypair,
    userAuthorityKeypair,
    userStorageAccountPDA: ownerPDA,
    metadata: playlistMetadata,
    adminStoragePublicKey: adminStorageKeypair.publicKey,
  });

  const playlist = await program.account.playlist.fetch(
    newPlaylistKeypair.publicKey
  );

  if (!playlist) {
    throw new Error("unable to create playlist account");
  }

  return {
    playlist,
    playlistkMetadata: playlistMetadata,
  };
=======
>>>>>>> 00b5bb5a
};<|MERGE_RESOLUTION|>--- conflicted
+++ resolved
@@ -161,9 +161,6 @@
     baseAuthorityAccount,
   });
 
-<<<<<<< HEAD
-  const account = await program.account.user.fetch(userStorageAccount);
-=======
   const { decodedInstruction, decodedData, accountPubKeys } =
     await getTransactionWithData(program, provider, tx, 1);
 
@@ -179,7 +176,6 @@
   expect(accountPubKeys[2]).to.equal(adminStgPublicKey.toString());
 
   const account = await program.account.user.fetch(userStgAccount);
->>>>>>> 00b5bb5a
 
   const chainEthAddress = EthWeb3.utils.bytesToHex(account.ethAddress);
   expect(chainEthAddress, "eth address").to.equal(
@@ -509,73 +505,4 @@
     keypair: newUserKeypair,
     authority: baseAuthorityAccount,
   };
-<<<<<<< HEAD
-};
-
-export const createSolanaTrack = async (
-  program: Program<AudiusData>,
-  provider: anchor.Provider,
-  adminStorageKeypair: anchor.web3.Keypair,
-  userAuthorityKeypair: anchor.web3.Keypair,
-  ownerPDA: anchor.web3.PublicKey
-) => {
-  const newTrackKeypair = anchor.web3.Keypair.generate();
-  const trackMetadata = randomCID();
-
-  await createTrack({
-    provider,
-    program,
-    newTrackKeypair,
-    userAuthorityKeypair,
-    userStorageAccountPDA: ownerPDA,
-    metadata: trackMetadata,
-    adminStoragePublicKey: adminStorageKeypair.publicKey,
-  });
-
-  const track = await program.account.track.fetch(newTrackKeypair.publicKey);
-
-  if (!track) {
-    throw new Error("unable to create track account");
-  }
-
-  return {
-    track,
-    trackMetadata: trackMetadata,
-  };
-};
-
-export const createSolanaPlaylist = async (
-  program: Program<AudiusData>,
-  provider: anchor.Provider,
-  adminStorageKeypair: anchor.web3.Keypair,
-  userAuthorityKeypair: anchor.web3.Keypair,
-  ownerPDA: anchor.web3.PublicKey
-) => {
-  const newPlaylistKeypair = anchor.web3.Keypair.generate();
-  const playlistMetadata = randomCID();
-
-  await createPlaylist({
-    provider,
-    program,
-    newPlaylistKeypair,
-    userAuthorityKeypair,
-    userStorageAccountPDA: ownerPDA,
-    metadata: playlistMetadata,
-    adminStoragePublicKey: adminStorageKeypair.publicKey,
-  });
-
-  const playlist = await program.account.playlist.fetch(
-    newPlaylistKeypair.publicKey
-  );
-
-  if (!playlist) {
-    throw new Error("unable to create playlist account");
-  }
-
-  return {
-    playlist,
-    playlistkMetadata: playlistMetadata,
-  };
-=======
->>>>>>> 00b5bb5a
 };